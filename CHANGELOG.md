--- conflicted
+++ resolved
@@ -8,16 +8,13 @@
 
 * Added `refresh` argument to `rancher2_catalog` resource
 * Added `name` and `is_external` arguments to `rancher2_user` datasource
-<<<<<<< HEAD
+* Added `delete_not_ready_after_secs` and `node_taints` arguments to `node_pool` resource
 * Added `delete_not_ready_after_secs` and `node_taints` arguments to `rancher2_node_pool` resource
 * Updated `github.com/rancher/types` and `github.com/rancher/norman` go modules and vendor files to support rancher v2.3.3
 * Splitted schema, structure and test `cluster_rke_config_services` files for every rke service 
 * Added `ssh_cert_path` argument to `rke_config` argument on `rancher2_cluster` resource
 * Added `audit_log`, `event_rate_limit` and `secrets_encryption_config` arguments to `rke_config.services.kube_api` argument on `rancher2_cluster` resource
 * Added `generate_serving_certificate` argument to `rke_config.services.kubelet` argument on `rancher2_cluster` resource
-=======
-* Added `delete_not_ready_after_secs` and `node_taints` arguments to `node_pool` resource
->>>>>>> d075a6db
 
 BUG FIXES:
 
