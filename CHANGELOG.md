--- conflicted
+++ resolved
@@ -13,12 +13,9 @@
 * Update golang to 1.13
 * Added `view` verb to `rules` argument for `rancher2_node_template` resource
 * Updated golang to v1.13, modules and vendor files
-<<<<<<< HEAD
 * Added full feature to `rke_config.monitoring` argument
-=======
 * Added `external` as allowed value on `rke_config.cloud_provider` argument on `rancher2_cluster` resource
 * Added `region` argument on `gke_config` for `rancher2_cluster` resource
->>>>>>> e845dc69
 
 BUG FIXES:
 
