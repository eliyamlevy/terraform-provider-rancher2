--- conflicted
+++ resolved
@@ -8,12 +8,9 @@
 
 * Added `plugin` optional value `none` to `rke_config` argument on `rancher2_cluster` resource
 * Updated multiline arguments to trim spaces by default and avoid false diff
-<<<<<<< HEAD
 * Updated `rancher/types` go modules and vendor files
 * Added `mtu` argument to `rke_config.network` argument on `rancher2_cluster` resource
-=======
 * Added `custom_target_config` argument to `rancher2_cluster_logging` and `rancher2_project_logging` resources
->>>>>>> d72a8776
 
 BUG FIXES:
 
