## 1.15.0 (Unreleased)

FEATURES:

<<<<<<< HEAD
* **Deprecated Argument:** `rancher2_cluster.aks_config.tag` - (Deprecated) Use `tags` argument instead as []string
* **New Argument:** `rancher2_cluster.aks_config.tags` - (Optional/Computed) Tags for Kubernetes cluster. For example, `["foo=bar","bar=foo"]` (list)
=======
* **New Argument:** `rancher2_cluster.agent_env_vars` - (Optional) Optional Agent Env Vars for Rancher agent. Just for Rancher v2.5.6 and above (list)

>>>>>>> f6a0aeea

ENHANCEMENTS:



BUG FIXES:

* Fixed `rancher2_cluster.hetzner_config.UsePrivateNetwork` with proper json field name

## 1.14.0 (May 7, 2021)

FEATURES:

* **New Argument:** `rancher2_cluster.oke_config.limit_node_count` - (Optional) The maximum number of worker nodes. Can limit `quantity_per_subnet`. Default `0` (no limit) (int)
* **New Argument:** `rancher2_cluster.rke_config.ingress.default_backend` - (Optional) Enable ingress default backend. Default: `true` (bool)
* **New Argument:** `rancher2_cluster.rke_config.ingress.http_port` - (Optional/Computed) HTTP port for RKE Ingress (int)
* **New Argument:** `rancher2_cluster.rke_config.ingress.https_port` - (Optional/Computed) HTTPS port for RKE Ingress (int)
* **New Argument:** `rancher2_cluster.rke_config.ingress.network_mode` - (Optional/Computed) Network mode for RKE Ingress (string)
* **New Argument:** `rancher2_cluster.rke_config.ingress.update_strategy` - (Optional) RKE ingress update strategy (list Maxitems: 1)
* **New Argument:** `rancher2_cluster.rke2_config` - (Optional/Computed) The RKE2 configuration for `rke2` Clusters. Conflicts with `aks_config`, `eks_config`, `gke_config`, `oke_config`, `k3s_config` and `rke_config` (list maxitems:1)
* **New Argument:** `rancher2_cluster_sync.wait_alerting` - (Optional) Wait until alerting is up and running. Default: `false` (bool)
* **New Argument:** `rancher2_cluster.gke_config_v2` - (Optional) The Google GKE V2 configuration for `gke` Clusters. Conflicts with `aks_config`, `eks_config`, `eks_config_v2`, `gke_config`, `oke_config`, `k3s_config` and `rke_config`. For Rancher v2.5.8 or above (list maxitems:1)
* **New Argument:** `rancher2_cloud_credential.google_credential_config` - (Optional) Google config for the Cloud Credential (list maxitems:1)

ENHANCEMENTS:

* Updated `rancher2_catalog_v2` schema resource, defining conflict between `git_repo` and `url` arguments
* Improved `rancher2_cluster_sync` with new cluster state check method and new option to wait until alerting is enabled
* Updated go mod to support Rancher `v2.5.8`
* Updated acceptance tests to use Rancher `v2.5.8`

BUG FIXES:

* Fix `rancher2_node_pool` resource, adding `forcenew` property to not updatable arguments
* Fix `rancher2_cluster` resource, fixing provider crash if `cluster_monitoring_input` argument is deleted
* Fix `rancher2_project` resource, fixing provider crash if `project_monitoring_input` argument is deleted
* Fix `rancher2_catalog_v2` resource, just setting default `git_branch` value if `git_repo` is specified
* Fix `rancher2_cluster.eks_config_v2` argument, setting `private_access`, `public_access` and `secrets_encryption` as computed argument, removing default value

## 1.13.0 (March 31, 2021)

FEATURES:

* **New Argument:** `rancher2_cluster.eks_config_v2.node_groups.image_id` - (Optional) The EKS node group image ID (string)
* **New Argument:** `rancher2_cluster.eks_config_v2.node_groups.launch_template` - (Optional) The EKS node groups launch template (list Maxitem: 1)
* **New Argument:** `rancher2_cluster.eks_config_v2.node_groups.launch_template.id` - (Required) The EKS node group launch template ID (string)
* **New Argument:** `rancher2_cluster.eks_config_v2.node_groups.launch_template.name` - (Optional/Computed) The EKS node group launch template name (string)
* **New Argument:** `rancher2_cluster.eks_config_v2.node_groups.launch_template.version` - (Optional) The EKS node group launch template version. Default: `1` (int)
* **New Argument:** `rancher2_cluster.eks_config_v2.node_groups.request_spot_instances` - (Optional) Enable EKS node group request spot instances (bool)
* **New Argument:** `rancher2_cluster.eks_config_v2.node_groups.resource_tags` - (Optional) The EKS node group resource tags (map)
* **New Argument:** `rancher2_cluster.eks_config_v2.node_groups.spot_instance_types` - (Optional) The EKS node group sport instace types (list string)
* **New Argument:** `rancher2_cluster.eks_config_v2.node_groups.subnets` - (Optional) The EKS node group subnets (list string)
* **New Argument:** `rancher2_cluster.eks_config_v2.node_groups.user_data` - (Optional) The EKS node group user data (string)
* **New Argument:** `rancher2_cluster_sync.wait_catalogs` - (Optional) Wait until all catalogs are downloaded and active. Default: `false` (bool)
* **New Attribute:** `rancher2_cluster.eks_config_v2.node_groups.version` - (Computed) The EKS node group version (string)
* **New Attribute:** `rancher2_app_v2.system_default_registry` - (Computed) The system default registry of the app (string)
* **New Data Source:** `rancher2_secret_v2` - Provides a Rancher V2 Secret V2 data source
* **New Resource:** `rancher2_secret_v2` - Provides a Rancher V2 Secret V2 resource

ENHANCEMENTS:

* Updated go mod to support Rancher `v2.5.7`
* Updated acceptance tests to use Rancher `v2.5.7`
* Updated `rancher2_cluster_sync` to allow wait until all catalogs are downloaded and active

BUG FIXES:

* Fix `rancher2_app_v2` to respect Rancher system default registry
* Fix `rancher2_cluster.eks_config_v2` to deploy properly EKS clusters
* Fix `rancher2_catalog_v2` to wait until `downloaded` status

## 1.12.0 (March 05, 2021)

FEATURES:

* **New Argument:** `rancher2_node_template.node_taints` - (Optional) Node taints. For Rancher v2.3.3 or above (List)
* **New Argument:** `rancher2_cluster.aks_config.load_balancer_sku` - (Optional/Computed) Load balancer type (basic | standard). Must be standard for auto-scaling
* **New Argument:** `rancher2_cluster.rke_config.services.etc.backup_config.timeout` - (Optional/Computed) Set timeout in seconds for etcd backup. Just for Rancher v2.5.6 and above
* **New Data Source:** `rancher2_global_role` - Provides a Rancher V2 Global Role data source
* **New Resource:** `rancher2_global_role` - Provides a Rancher V2 Global Role resource
* **New Resource:** `rancher2_feature` - Provides a Rancher V2 Feature resource. Just for Rancher v2.5.0 and above

ENHANCEMENTS:

* Updated `rancher2_node_template.openstack_config` to support `boot_from_volume` and related arguments
* Added `password` as valid `cluster_template_questions` type to `rancher2_cluster` resource
* Preserve `cluster_template_answers` for `cluster_template_questions` of type `password` in `rancher2_cluster` resource to avoid misleading diffs
* Added `nodes` attribute reference to `rancher2_cluster_sync` resource
* Updated go mod to support Rancher `v2.5.6`
* Updated acceptance tests to use Rancher `v2.5.6`
* Added retry to get k8s default version, if getting forbidden or server error
* Added retry to get V2 catalogs and apps, if getting server error

BUG FIXES:

* Fixed cluster and project resource for update monitoring version properly
* Fixed `rancher2_app_v2` resource, added retry to GetAppV2OperationByID if got apierr 500
* Fixed `rancher2_cluster` docs, annotations and labels argument description

## 1.11.0 (January 08, 2021)

FEATURES:

* **New Argument:** `rancher2_node_template.hetzner_config` - (Optional) Hetzner config for the Node Template (list maxitems:1)
* **New Argument:** `rancher2_cluster.rke_config.dns.linear_autoscaler_params` - (Optional) LinearAutoScalerParams dns config (list Maxitem: 1)
* **New Argument:** `rancher2_cluster.rke_config.dns.update_strategy` - (Optional) DNS update strategy (list Maxitems: 1)
* **New Argument:** `rancher2_notifier.dingtalk_config` - (Optional) Dingtalk config for notifier (list maxitems:1)
* **New Argument:** `rancher2_notifier.msteams_config` - (Optional) MSTeams config for notifier (list maxitems:1)
* **New Data Source:** `rancher2_global_dns_provider` - Provides a Rancher V2 Global DNS Provider data source
* **New Resource:** `rancher2_global_dns` - Provides a Rancher V2 Global DNS resource
* **New Resource:** `rancher2_global_dns_provider` - Provides a Rancher V2 Global DNS Provider resource

ENHANCEMENTS:

* Updated `rancher2_app_v2.chart_version` as optional/computed argument. Deploying latest app v2 version if `chart_version` is not provided
* Updated `rancher2_app_v2.wait` default value to `true`
* Updated go mod to support Rancher `v2.5.4`
* Updated acceptance tests to use Rancher `v2.5.4`

BUG FIXES:

* Fixed `rancher2_cluster` resource, added retry when enabling cluster monitoring and got apierr 500. https://github.com/rancher/rancher/issues/30188
* Fixed `rancher2_cluster` datasource error, when `rke_config.services.kube_api.secrets_encryption_config.custom_config` or `rke_config.services.kube_api.event_rate_limit.configuration` are set. https://github.com/rancher/terraform-provider-rancher2/issues/546
* Fixed `rancher2_cluster_template` required argument definition on docs
* Fixed `Apps & marketplace` guide for Rancher v2.5.0 format
* Fixed doc examples for activedirectory, freeipa and openldap auth providers
* Fixed `rancher2_app_v2` resource to properly pass global values to sub charts. https://github.com/rancher/terraform-provider-rancher2/issues/545
* Fixed `rancher2_app_v2` resource to don't override name nor namespace on App v2 not certified by rancher
* Fixed `rancher2_cluster` docs, adding missed `gke_config.enable_master_authorized_network` argument

## 1.10.6 (November 11, 2020)

FEATURES:



ENHANCEMENTS:


BUG FIXES:

* Fixed `flattenClusterTemplateRevisions` func to avoid crash on `rancher2_cluster_template` resource at some circumstances

## 1.10.5 (November 11, 2020)

FEATURES:

* **Deprecated Argument:** `rancher2_cluster.eks_import` - (Optional) Use `rancher2_cluster.eks_config_v2` instead. Just for Rancher v2.5.0 and above
* **New Argument:** `rancher2_cluster.eks_config_v2` - (Optional) EKS cluster import and new management support. Just for Rancher v2.5.0 and above

ENHANCEMENTS:

* Updated go mod to support Rancher `v2.5.2`
* Updated acceptance tests to use Rancher `v2.5.2`
* Improved `rancher2_bootstrap` on resource creation. Number of retires on `bootstrapDoLogin` function can be configured with `retries` provider argument
* Updated `rancher2_catalog_v2` contextualized resource id with `cluster_id` prefix
* Updated `rancher2_app_v2` contextualized resource id with `cluster_id` prefix
* Updated `rancher2_app_v2` to show helm operation log if fail
* Updated `rancher2_app_v2.values` argument as sensitive

BUG FIXES:

* Fixed `rancher2_cluster.rke_config.upgrade_strategy.drain` argument to set false value properly
* Fixed `Apps & marketplace` guide for Rancher v2.5.0 format
* Fixed `rancher2_app_v2.values` argument to avoid false diff
* Fixed `rancher2_cluster_role_template_binding` and  `rancher2_cluster_role_template_binding` arguments to forceNew on update

## 1.10.4 (October 29, 2020)

FEATURES:

* **New Argument:** `rancher2_cluster.oke_config` - (Optional) Oracle OKE configuration
* **New Argument:** `rancher2_node_template.openstack_config.application_credential_id` - (Optional) OpenStack application credential id
* **New Argument:** `rancher2_node_template.openstack_config.application_credential_name` - (Optional) OpenStack application credential name
* **New Argument:** `rancher2_node_template.openstack_config.application_credential_secret` - (Optional) OpenStack application credential secret
* **New Argument:** `rancher2_notifier.dingtal_config` - (Optional) Dingtalk config for notifier. For Rancher v2.4.0 and above (list maxitems:1)
* **New Argument:** `rancher2_notifier.msteams_config` - (Optional) MSTeams config for notifier. For Rancher v2.4.0 and above (list maxitems:1)
* **New Argument:** `rancher2_cluster.eks_import` - (Optional) EKS cluster import and new management support. Just for Rancher v2.5.0 and above
* **New Argument:** `rancher2_bootstrap.ui_default_landing` - (Optional) Set default ui landing on Rancher bootstrap. Just for Rancher v2.5.0 and above
* **New Data Source:** `rancher2_catalog_v2` - Support new Rancher catalog V2 datasource. Just for Rancher v2.5.0 and above
* **New Resource:** `rancher2_catalog_v2` - Support new Rancher catalog V2 resource. Just for Rancher v2.5.0 and above
* **New Resource:** `rancher2_app_v2` - Support new Rancher app V2 resource. Just for Rancher v2.5.0 and above

ENHANCEMENTS:

* Added new computed `ca_cert` argument at `rancher2_cluster` resource and datasource
* Delete `rancher2_app` if created and got timeout to be active
* Updated golang to v1.14.9 and removing vendor folder
* Updated go mod to support Rancher `v2.5.1`
* Added dingtal_config and msteams_config arguments at rancher2_notifier resource. go code and docs
* Improved `rancher2_cluster_sync` wait for cluster monitoring
* Improved `rancher2_bootstrap` on resource creation. `bootstrapDoLogin` function will retry 3 times user/pass login before fail
* Updated acceptance tests to use Rancher `v2.5.1`, k3s `v1.18.9-k3s1` and cert-manager `v1.0.1`
* Added new `Apps & marketplace` guide for Rancher v2.5.0

BUG FIXES:

* Fix `rke_config.monitoring.replicas` argument to set default value to 1 if monitoring enabled
* Fix Rancher auth config apply on activedirectory, freeipa and openldap providers
* Fix `rancher2_cluster.rke_config.upgrade_strategy.drain` argument to set false value properly


## 1.10.3 (September 14, 2020)

FEATURES:



ENHANCEMENTS:



BUG FIXES:

* Fix `Error: string is required` upgrading rancher2 provider from v1.10.0 or lower

## 1.10.2 (September 10, 2020)

FEATURES:



ENHANCEMENTS:

* Updated go mod, vendor files and provider tests to support rancher 2.4.8 and k3s v1.18.8-k3s1
* Added `rancher2_cluster_sync.state_confirm` argument to wait until active status is confirmed a number of times
* Added `syslog_config.enable_tls` argument to cluster and project logging

BUG FIXES:

* Fix `rke_config.cloud_provider.name` argument to not be validated
* Fix `rancher2_certificate` resource update
* Fix false diff if `rancher2_project.project_monitoring_input` not specified
* Fix `rancher2_token.ttl` argument to work properly on Rancher up to v2.4.7
* Fix `rancher2_namespace.resource_quota` argument to computed
* Fix `rancher2_app` resource to wait until created/updated

## 1.10.1 (August 27, 2020)

FEATURES:



ENHANCEMENTS:

* Added `nsg` support on `azure_config` argument on `rancher2_node_template` resource
* Updated go mod, vendor files and provider tests to support rancher 2.4.6
* Added aws kms key id support to `rancher2_node_template`

BUG FIXES:

* Fix `rke_config.event_rate_limit.configuration` argument to work properly
* Fix cluster and project role template binding doc files name
* Fix `rancher2_cluster_sync` resource error if referred cluster deleted out of band
* Fix `rancher2_namespace` and `rancher2_project` resources error if destroyed by not global admin user
* Fix `rancher2_app` resource error if referred project deleted out of band
* Fix `rancher2_app` doc typo on `target_namespace` argument description
* Fix `rancher2_cluster` and `rancher2_project` resources error if created with monitoring enabled by not global admin user
* Fix `rancher2_token` to set annotations and labels as computed attibutes
* Fix `rke_config.secrets_encryption_config.custom_config` argument to work properly
* Fix `rancher2_token.ttl` argument to work properly on Rancher v2.4.6
* Fix `rancher2_project` resource applying `pod_security_policy_template_id` argument on creation

## 1.10.0 (July 29, 2020)

FEATURES:

* **Deprecated Argument:** `rancher2_cluster.enable_cluster_istio` - Deploy istio using `rancher2_app` resource instead
* **New Argument:** `rancher2_cluster.istio_enabled` - (Computed) Is istio enabled at cluster?

ENHANCEMENTS:

* Added `wait` argument to rancher2_app
* Added configurable retry logic when Rancher responds with "405 method not allowed" for `rancher2_node_template` resource
* Added drone pipeline definition to publish provider at terraform registry
* Updated docs to terraform registry format

BUG FIXES:

* Fixes on `rancher2_cluster_template` resource:
  * Update default revision. Related to https://github.com/rancher/terraform-provider-rancher2/issues/393
  * Import. Related to https://github.com/rancher/terraform-provider-rancher2/issues/386
  * Delete old template revisions. Related to https://github.com/rancher/terraform-provider-rancher2/issues/397
* Fixed import resource description on doc files
* Fixed bootstrap link on doc website

## 1.9.0 (June 29, 2020)

FEATURES:



ENHANCEMENTS:

* Updated acceptance tests:
  * run rancher HA environment on k3s v1.18.2-k3s1
  * integrated rancher update scenario from v2.3.6 to v2.4.5
* Updated local cluster on `rancher2_bootstrap` resource, due to issue https://github.com/rancher/rancher/issues/16213
* Added `load_balancer_sku` argument to `azure_cloud_provider` configuration
* Added `nodelocal` argument to `rke_config.dns` argument on `rancher2_cluster` resource
* Added `view` verb to `rules` argument for `rancher2_node_template` resource
* Updated golang to v1.13, modules and vendor files
* Updated Rancher support to v2.4.5
* Added full feature to `rke_config.monitoring` argument
* Added `external` as allowed value on `rke_config.cloud_provider` argument on `rancher2_cluster` resource
* Added `region` argument on `gke_config` for `rancher2_cluster` resource
* Updated `annotations` and `labels` arguments to supress diff when name contains `cattle.io/` or `rancher.io/`

BUG FIXES:

* Fixed `nodeTemplateStateRefreshFunc` function on `rancher2_node_template` resource to check if returned error is forbidden
* Updated `rancher2_app` resource to fix local cluster scoped catalogs
* Updated api bool fields with default=true to `*bool`. Related to https://github.com/rancher/types/pull/1083
* Fixed update on `rancher2_cluster_template` resource. Related to https://github.com/terraform-providers/terraform-provider-rancher2/issues/365

## 1.8.3 (April 09, 2020)

FEATURES:



ENHANCEMENTS:



BUG FIXES:

* Fix project alert group and alert rule datasource and resoruce documentation
* Added `version` argument to `cluster_monitoring_input` argument on `rancher2_cluster` and `rancher2_project` resources
* Fixed rancher timeout on bootstrapping

## 1.8.2 (April 02, 2020)

FEATURES:



ENHANCEMENTS:

* Added `fixNodeTemplateID` to fix `rancher2_node_template` ID upgrading up to v2.3.3. Issue [#195](https://github.com/terraform-providers/terraform-provider-rancher2/issues/195)
* Updated rnacher to v2.4.2 on acceptance test

BUG FIXES:

* Fix `upgrading` state on resourceRancher2ClusterUpdate() function
* Updated process for getting rke supported kubernetes version
* Set `version` argument on `rancher2_catalog` as computed

## 1.8.1 (March 31, 2020)

FEATURES:



ENHANCEMENTS:



BUG FIXES:

* Fix init provider if api_url is dependent of infra that is not yet deployed

## 1.8.0 (March 31, 2020)

FEATURES:

* **New Data Source:** `rancher2_cluster_scan`

ENHANCEMENTS:

* Added `wait_monitoring` argument to `rancher2_cluster_sync` resource
* Added `retries` config argument and `isRancherActive()` function
* Updated go modules and vendor files to rancher v2.4.0
* Updated rancher to v2.4.0 and k3s to v1.17.4-k3s1 on acceptance tests
* New rancher v2.4.0 features:
  * Added `group_principal_id` argument to `rancher2_global_role_binding` resource
  * Added `k3s_config` argument to `rancher2_cluster` datasource and resource
  * Added `version` argument to `rancher2_catalog` datasource and resource
  * Added `upgrade_strategy` argument to `rke_config` on `rancher2_cluster` resource
  * Added `scheduled_cluster_scan` argument on `rancher2_cluster` and `rancher2_cluster_template` resources
  * Added `rancher2_cluster_scan` datasource
* Added `fixNodeTemplateID` to fix `rancher2_node_template` ID upgrading up to v2.3.3. Issue [#195](https://github.com/terraform-providers/terraform-provider-rancher2/issues/195)

BUG FIXES:

* Added `enable_json_parsing` argument to cluster and project logging
* Sync resource delete with rancher API
* Fix recipient update on cluster and project alert groups

## 1.7.3 (March 24, 2020)

FEATURES:

* **New Data Source:** `rancher2_pod_security_policy_template`
* **New Resource:** `rancher2_pod_security_policy_template`

ENHANCEMENTS:

* Updated `rancher/norman` go modules and vendor files
* Added `plugin` optional value `none` to `rke_config` argument on `rancher2_cluster` resource
* Updated multiline arguments to trim spaces by default and avoid false diff
* Updated `rancher/types` go modules and vendor files
* Added `mtu` argument to `rke_config.network` argument on `rancher2_cluster` resource
* Added `custom_target_config` argument to `rancher2_cluster_logging` and `rancher2_project_logging` resources
* Updated `aks_config`, `eks_config` and `gke_config` arguments ti proper updte `rancher2_cluster` resource

BUG FIXES:

* Fix `audit_log.configuration.policy` argument to `rke_config.services.kube_api` argument on `rancher2_cluster` resource
* Added `plugin` optional value `none` to `rke_config` argument on `rancher2_cluster` resource
* Updated multiline arguments to trim spaces by default and avoid false diff
* Updated `private_key_file` definition for openstack driver on `rancher2_node_template` docs
* Updated `private_key_file` definition for openstack driver on `rancher2_node_template` docs
* Fixed `rke_config.cloud_provider.aws_cloud_provider.global` argument as computed to avoid false diff

## 1.7.2 (January 28, 2020)

FEATURES:



ENHANCEMENTS:

* Added `refresh` argument to `rancher2_catalog` resource
* Added `name` and `is_external` arguments to `rancher2_user` datasource
* Added `delete_not_ready_after_secs` and `node_taints` arguments to `node_pool` resource
* Added `delete_not_ready_after_secs` and `node_taints` arguments to `rancher2_node_pool` resource
* Updated `github.com/rancher/types` and `github.com/rancher/norman` go modules and vendor files to support rancher v2.3.3
* Splitted schema, structure and test `cluster_rke_config_services` files for every rke service
* Added `ssh_cert_path` argument to `rke_config` argument on `rancher2_cluster` resource
* Added `audit_log`, `event_rate_limit` and `secrets_encryption_config` arguments to `rke_config.services.kube_api` argument on `rancher2_cluster` resource
* Added `generate_serving_certificate` argument to `rke_config.services.kubelet` argument on `rancher2_cluster` resource
* Added `driver_id` argument on `rancher2_node_template` resource to reference user created `rancher2_node_driver`

BUG FIXES:

* Fix `template_revisions` update on `rancher2_cluster_template` resource
* Fix `rke_config.services.kube_api.policy` argument on `rancher2_cluster` resource
* Fix `data` argument set as sensitive on `rancher2_secret` resource

## 1.7.1 (December 04, 2019)

FEATURES:



ENHANCEMENTS:

* Added GetRancherVersion function to provider config
* Updated `vsphere_config` argument schema on `rancher2_node_template` resource to support Rancher v2.3.3 features
* Updated rancher to v2.3.3 and k3s to v0.10.2 on acceptance tests

BUG FIXES:

* Set `annotations` argument as computed on `rancher2_node_template` resource
* Added `rancher2_node_template` resource workaround on docs when upgrade Rancher to v2.3.3

## 1.7.0 (November 20, 2019)

FEATURES:

* **New Resource:** `rancher2_token`

ENHANCEMENTS:

* Added `always_pull_images` argument on `kube_api` argument on `rke_config` argument for `rancher2_clusters` resource
* Added resource deletion if not getting active state on creation for `rancher2_catalog` resource
* Updated rancher to v2.3.2 and k3s to v0.10.1 on acceptance tests
* Added `desired nodes` support on `eks_config` argument on `rancher2_cluster` resource
* Added `managed disk` support on `azure_config` argument on `rancher2_node_template` resource
* Migrated provider to use `terraform-plugin-sdk`
* Updated `rancher2_etcd_backup` documentation

BUG FIXES:

* Fix `password` argument update for `rancher2_catalog` resource
* Fix `rancher2_app` update issue on Rancher v2.3.2
* Fix: set `key` argument as sensitive on `rancher2_certificate` resource.
* Fix continuous diff issues on `rancher2_project` resource
* Fix `pod_security_policy_template_id` update on `rancher2_project` resource
* Fix continuous diff issues on `rancher2_namespace` resource

## 1.6.0 (October 08, 2019)

FEATURES:

* **New Data Source:** `rancher2_cluster_alert_group`
* **New Data Source:** `rancher2_cluster_alert_rule`
* **New Data Source:** `rancher2_cluster_template`
* **New Data Source:** `rancher2_notifier`
* **New Data Source:** `rancher2_project_alert_group`
* **New Data Source:** `rancher2_project_alert_rule`
* **New Data Source:** `rancher2_role_template`
* **New Resource:** `rancher2_auth_config_keycloak`
* **New Resource:** `rancher2_auth_config_okta`
* **New Resource:** `rancher2_cluster_alert_group`
* **New Resource:** `rancher2_cluster_alert_rule`
* **New Resource:** `rancher2_cluster_sync`
* **New Resource:** `rancher2_cluster_template`
* **New Resource:** `rancher2_notifier`
* **New Resource:** `rancher2_project_alert_group`
* **New Resource:** `rancher2_project_alert_rule`
* **New Resource:** `rancher2_role_template`

ENHANCEMENTS:

* Added `monitoring_input` argument to define monitoring config for `rancher2_cluster` and `rancher2_project`
* Improved capitalization/spelling/grammar/etc in docs

BUG FIXES:

* Fix `expandAppExternalID` function on `rancher2_app` resource. Function was generating a wrong `ExternalID` catalog URL, on `cluster` and `project` scope
* Fix `flattenMultiClusterApp` function on `rancher2_multi-cluster_app` resource. Function wasn't updating fine `catalog_name`, `template_name` and/or `template_version` arguments, when contains char `-`
* Fix: set `value_yaml` multiline argument as base64 encoded
* Fix: removed `restricted` and `unrestricted` values checking for `default_pod_security_policy_template_id` argument on `rancher2_cluster` resource

## 1.5.0 (September 06, 2019)

FEATURES:

* **New Data Source:** `rancher2_app`
* **New Data Source:** `rancher2_certificate`
* **New Data Source:** `rancher2_multi_cluster_app`
* **New Data Source:** `rancher2_node_template`
* **New Data Source:** `rancher2_secret`
* **New Resource:** `rancher2_certificate`
* **New Resource:** `rancher2_app`
* **New Resource:** `rancher2_multi_cluster_app`
* **New Resource:** `rancher2_secret`

ENHANCEMENTS:

* Updated default image to `canonical:UbuntuServer:18.04-LTS:latest` on Azure node template
* Added `folder` argument on `s3_backup_config`
* Updated `github.com/rancher/types` and `github.com/rancher/norman` go modules and vendor files to support rancher v2.2.8
* Updated rancher to v2.2.8 and k3s to v0.8.0 on acceptance tests
* Added `key_pair_name` argument on `eks_config` argument on `rancher2_cluster` resource
* Set `kubernetes_version` argument as required on `eks_config` argument on `rancher2_cluster` resource
* Set `quantity` argument as optional with default value `1` on `rancher2_node_pool` resource. Added validation that value >= 1

BUG FIXES:

* Fix: `container_resource_limit` argument update issue on `rancher2_namespace` and `rancher2_project` resources update
* Fix: `sidebar_current` definition on datasources docs
* Fix: set `access_key` and `secret_key` arguments as optional on `s3_backup_config`
* Fix: crash `rancher2_cluster`  datasource and resource if `enableNetworkPolicy` doesn't exist
* Fix: don't delete builtin cluster nor node drivers from rancher on tf destroy
* Fix: wrong updates on not changed sensitive arguments on `rancher2_cluster_logging` and `rancher2_project_logging` resources

## 1.4.1 (August 16, 2019)

FEATURES:

ENHANCEMENTS:

BUG FIXES:

* Fix: auth issue when using `access_key` and `secret_key`

## 1.4.0 (August 15, 2019)

FEATURES:

* **New Data Source:** `rancher2_catalog`
* **New Data Source:** `rancher2_cloud_credential`
* **New Data Source:** `rancher2_cluster`
* **New Data Source:** `rancher2_cluster_driver`
* **New Data Source:** `rancher2_cluster_logging`
* **New Data Source:** `rancher2_cluster_role_template_binding`
* **New Data Source:** `rancher2_etcd_backup`
* **New Data Source:** `rancher2_global_role_binding`
* **New Data Source:** `rancher2_namespace`
* **New Data Source:** `rancher2_node_driver`
* **New Data Source:** `rancher2_node_pool`
* **New Data Source:** `rancher2_project_logging`
* **New Data Source:** `rancher2_project_role_template_binding`
* **New Data Source:** `rancher2_registry`
* **New Data Source:** `rancher2_user`
* **New Resource:** `rancher2_global_role_binding`
* **New Resource:** `rancher2_registry`
* **New Resource:** `rancher2_user`

ENHANCEMENTS:

* Set `session_token` argument as sensitive on `eks_config` argument on `rancher2_cluster` resource
* Added `wait_for_cluster` argument on `rancher2_namespace` and `rancher2_project` resources
* Set default value to `engine_install_url` argument on `rancher2_node_template` resource
* Added `enable_cluster_monitoring` argument to `rancher2_cluster` resource and datasource
* Added `enable_project_monitoring` argument to `rancher2_project` resource and datasource
* Added `token` argument on `cluster_registration_token` argument to rancher2_cluster resource and datasource
* Set default value to `engine_install_url` argument on `rancher2_node_template` resource
* Added `custom_ca` argument on etcd `s3_backup_config` on `rancher2_cluster` and `rancher2_etcd_backup` resources
* Updated `github.com/rancher/types` and `github.com/rancher/norman` go modules and vendor files to support rancher v2.2.6
* Updated rancher to v2.2.6 and k3s to v0.7.0 on acceptance tests
* Added cluster and project scope support on `rancher2_catalog` resource and datasource
* Updated `provider` config validation to enable bootstrap and resource creation at same run
* Added `container_resource_limit` argument on `rancher2_namespace` and `rancher2_project` resources and datasources
* Added `pod_security_policy_template_id` on `rancher2_project` resource

BUG FIXES:

* Fix: `toArrayString` and `toMapString` functions to check `nil` values
* Fix: Set `kubernetes_version` argument as required on `aks_config` argument on `rancher2_cluster` resource
* Fix: Set `security_groups`, `service_role`, `subnets` and `virtual_network` arguments as optional to `eks_config` argument on `rancher2_cluster` resource
* Fix: Removed `docker_version` argument from `rancher2_node_template` resource

## 1.3.0 (June 26, 2019)

FEATURES:

ENHANCEMENTS:

* Added `scheduler` argument to `services`-`rke_config` argument on `rancher2_cluster` resource

BUG FIXES:

* Fix: index out of range issue on `vsphere_cloud_provider`-`cloud_provider`-`rke_config` argument on `rancher2_cluster` resource

## 1.2.0 (June 12, 2019)

FEATURES:

* **New Data Source:** `rancher2_project`

ENHANCEMENTS:

* Added `cluster_auth_endpoint` argument to `rancher2_cluster` resource
* Added `default_pod_security_policy_template_id` argument to `rancher2_cluster` resource
* Added `enable_network_policy` argument to `rancher2_cluster` resource
* Updated acceptance tests
  * k3s version updated to v0.5.0
  * Rancher version updated to v2.2.4

BUG FIXES:

* Fix: set default value to `true` on `ignore_docker_version`-`rke_config` argument on `rancher2_cluster` resource
* Fix: set default value to `false` on `pod_security_policy`-`services`-`rke_config` argument on `rancher2_cluster` resource
* Fix: typo on `boot2docker_url`-`vsphere_config` argument name on `rancher2_node_template` resource docs
* Fix: set `monitor_delay` and `monitor_timeout` fields as string type for openstack load_balancer config on `cloud_provider`-`rke_config` argument on `rancher2_cluster` resource
* Fix: Updated `rancher2_etcd_backup` resource to work on rancher v2.2.4

## 1.1.0 (May 29, 2019)

FEATURES:

ENHANCEMENTS:

* Added `default_project_id` & `system_project_id` attributes to `rancher2_cluster` resource
* Added support to move `rancher2_namespace` resource to a rancher project when import
* Added support to terraform 0.12

BUG FIXES:

* Fix: Updated `flattenNamespace` function on `rancher2_namespace` resource to avoid no empty plan if `resource_quota` is not specified
* Fix: Updated `rke_config` argument for openstack cloud_provider on `rancher2_cluster` resource:
  * Removed `used_id` field on global argument in favour of `username` following [k8s openstack cloud provider docs](https://github.com/kubernetes/cloud-provider-openstack/blob/master/docs/provider-configuration.md#global-required-parameters)
  * Set computed=true on optional field to avoid no empty plan if not specified

## 1.0.0 (May 14, 2019)

* Initial Terraform Ecosystem Release


## v0.2.0-rc5 (Unreleased)

FEATURES:

ENHANCEMENTS:

* Updated `rancher2_cluster` `rke_config` argument to support `aws_cloud_provider` config
* Updated k3s version to v0.4.0 to run acceptance tests
* Added support to openstack and vsphere drivers on `rancher2_cloud_credential` resource
* Added support to openstack and vsphere drivers on `rancher2_node_template` resource

BUG FIXES:

* Fix: Updated `rancher2_cluster` resource to save correctly S3 and cloud providers passwords on `rke_config`
* Updated `rancher2_cloud_credential` resource to save correctly S3 password
* Updated `rancher2_etcd_backup` resource to save correctly S3 password

## v0.2.0-rc4 (Unreleased)

FEATURES:

* **New Resource:** `rancher2_bootstrap`
* **New Resource:** `rancher2_cloud_credential`
* **New Resource:** `rancher2_cluster_driver`
* **New Resource:** `rancher2_etcd_backup`

ENHANCEMENTS:

* Added `.drone.yml` file to also support run rancher pipeline
* Added `rancher2_node_pool` resource tests
* Added `rancher2_auth_config_*` resource tests
* Updated and reviewed docs format
* Added support to rancher v2.2.x
* Updated `rancher2_cluster` `rke_config` argument to support:
  * etcd service `backup_config` with local and S3 storage backends
  * `dns` config
  * `weave` network provider
* Splitted resources into own schema, structure and import files.
* Added support to amazonec2, azure and digitalocean drivers on `rancher2_cloud_credential` resource
* Added support to local and S3 storage backends on `rancher2_etcd_backup` resource

BUG FIXES:

* Fix: drone build image to golang:1.12.3 to fix go fmt issues
* Fix: removed test on apply for `rancher2_auth_config_*` resources
* Fix: updated `api_url` field as required on provider.go
* Fix: updated `rancher2_namespace` move to a project after import it from k8s cluster

## v0.2.0-rc3 (Unreleased)

FEATURES:

ENHANCEMENTS:

* Added `Sensitive: true` option to fields with sensible data

BUG FIXES:

* Fix: set rke cluster `cloud_provider_vsphere` disk and network as optional and computed fields

## v0.2.0-rc2 (Unreleased)

FEATURES:

ENHANCEMENTS:

* Added `Sensitive: true` option to fields with sensible data
* Added `kube_config` computed field on cluster resources
* Added `ami` and `associate_worker_node_public_ip` fields for `eks_config` on cluster resources
* Added all available fields for rke_config on cluster resources
* Added `manifest_url` and `windows_node_command` fields for `cluster_registration_token` on cluster resources
* Added `creation` argument on `etcd` service for rke_config on cluster resources

BUG FIXES:

* Fix: added updating pending state on cluster resource update
* Fix: checking if `cluster_registration_token` exists on cluster resource creation
* Fix: typo on `gke_config` credential field on cluster resource
* Fix: Updated auth resources to avoid permission denied error

## 0.1.0-rc1 (Unreleased)

FEATURES:

* **New Resource:** `rancher2_auth_config_activedirectory`
* **New Resource:** `rancher2_auth_config_adfs`
* **New Resource:** `rancher2_auth_config_azuread`
* **New Resource:** `rancher2_auth_config_freeipa`
* **New Resource:** `rancher2_auth_config_github`
* **New Resource:** `rancher2_auth_config_openldap`
* **New Resource:** `rancher2_auth_config_ping`
* **New Resource:** `rancher2_catalog`
* **New Resource:** `rancher2_cluster`
* **New Resource:** `rancher2_cluster_logging`
* **New Resource:** `rancher2_cluster_role_template_binding`
* **New Resource:** `rancher2_namespace`
* **New Resource:** `rancher2_node_driver`
* **New Resource:** `rancher2_node_pool`
* **New Resource:** `rancher2_node_template`
* **New Resource:** `rancher2_project`
* **New Resource:** `rancher2_project_logging`
* **New Resource:** `rancher2_project_role_template_binding`
* **New Resource:** `rancher2_setting`

ENHANCEMENTS:

* First release candidate of the rancher2 provider.
* resource/rancher2_cluster: support for providers:
  * Amazon EKS
  * Azure AKS
  * Google GKE
  * Imported
  * RKE
    * Cloud providers adding node pools
    * Custom
* resource/rancher2_cluster_logging: support for providers:
  * Elasticsearch
  * Fluentd
  * Kafka
  * Splunk
  * Syslog
* resource/rancher2_namespace: quota limits support on Rancher v2.1.x or higher
  * Amazon EC2
  * Azure
  * Digitalocean
* resource/rancher2_project: quota limits support on Rancher v2.1.x or higher
* resource/rancher2_project_logging: support for providers:
  * Elasticsearch
  * Fluentd
  * Kafka
  * Splunk
  * Syslog
* resource/rancher2_node_template: support for providers:

BUG FIXES:<|MERGE_RESOLUTION|>--- conflicted
+++ resolved
@@ -2,13 +2,9 @@
 
 FEATURES:
 
-<<<<<<< HEAD
 * **Deprecated Argument:** `rancher2_cluster.aks_config.tag` - (Deprecated) Use `tags` argument instead as []string
 * **New Argument:** `rancher2_cluster.aks_config.tags` - (Optional/Computed) Tags for Kubernetes cluster. For example, `["foo=bar","bar=foo"]` (list)
-=======
 * **New Argument:** `rancher2_cluster.agent_env_vars` - (Optional) Optional Agent Env Vars for Rancher agent. Just for Rancher v2.5.6 and above (list)
-
->>>>>>> f6a0aeea
 
 ENHANCEMENTS:
 
