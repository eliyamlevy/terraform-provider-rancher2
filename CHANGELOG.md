--- conflicted
+++ resolved
@@ -3,15 +3,12 @@
 FEATURES:
 
 * **New Argument:** `rancher2_cluster.oke_config.limit_node_count` - (Optional) The maximum number of worker nodes. Can limit `quantity_per_subnet`. Default `0` (no limit) (int)
-<<<<<<< HEAD
 * **New Argument:** `rancher2_cluster.rke_config.ingress.default_backend` - (Optional) Enable ingress default backend. Default: `true` (bool)
 * **New Argument:** `rancher2_cluster.rke_config.ingress.http_port` - (Optional/Computed) HTTP port for RKE Ingress (int)
 * **New Argument:** `rancher2_cluster.rke_config.ingress.https_port` - (Optional/Computed) HTTPS port for RKE Ingress (int)
 * **New Argument:** `rancher2_cluster.rke_config.ingress.network_mode` - (Optional/Computed) Network mode for RKE Ingress (string)
 * **New Argument:** `rancher2_cluster.rke_config.ingress.update_strategy` - (Optional) RKE ingress update strategy (list Maxitems: 1)
-=======
 * **New Argument:** `rancher2_cluster.rke2_config` - (Optional/Computed) The RKE2 configuration for `rke2` Clusters. Conflicts with `aks_config`, `eks_config`, `gke_config`, `oke_config`, `k3s_config` and `rke_config` (list maxitems:1)
->>>>>>> 9a258418
 
 ENHANCEMENTS:
 
