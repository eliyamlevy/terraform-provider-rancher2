## 1.12.0 (Unreleased)

FEATURES:

<<<<<<< HEAD
* **New Resource:** `rancher2_feature` - Provides a Rancher V2 Feature resource. Just for Rancher v2.5.0 and above
=======
* **New Data Source:** `rancher2_global_role` - Provides a Rancher V2 Global Role data source
* **New Resource:** `rancher2_global_role` - Provides a Rancher V2 Global Role resource
>>>>>>> 051403b1

ENHANCEMENTS:

* Updated `rancher2_node_template.openstack_config` to support `boot_from_volume` and related arguments
* Added `password` as valid `cluster_template_questions` type to `rancher2_cluster` resource
* Preserve `cluster_template_answers` for `cluster_template_questions` of type `password` in `rancher2_cluster` resource to avoid misleading diffs

BUG FIXES:



## 1.11.0 (January 08, 2021)

FEATURES:

* **New Argument:** `rancher2_node_template.hetzner_config` - (Optional) Hetzner config for the Node Template (list maxitems:1)
* **New Argument:** `rancher2_cluster.rke_config.dns.linear_autoscaler_params` - (Optional) LinearAutoScalerParams dns config (list Maxitem: 1)
* **New Argument:** `rancher2_cluster.rke_config.dns.update_strategy` - (Optional) DNS update strategy (list Maxitems: 1)
* **New Argument:** `rancher2_notifier.dingtalk_config` - (Optional) Dingtalk config for notifier (list maxitems:1)
* **New Argument:** `rancher2_notifier.msteams_config` - (Optional) MSTeams config for notifier (list maxitems:1)
* **New Data Source:** `rancher2_global_dns_provider` - Provides a Rancher V2 Global DNS Provider data source
* **New Resource:** `rancher2_global_dns` - Provides a Rancher V2 Global DNS resource
* **New Resource:** `rancher2_global_dns_provider` - Provides a Rancher V2 Global DNS Provider resource

ENHANCEMENTS:

* Updated `rancher2_app_v2.chart_version` as optional/computed argument. Deploying latest app v2 version if `chart_version` is not provided
* Updated `rancher2_app_v2.wait` default value to `true`
* Updated go mod to support Rancher `v2.5.4`
* Updated acceptance tests to use Rancher `v2.5.4`

BUG FIXES:

* Fixed `rancher2_cluster` resource, added retry when enabling cluster monitoring and got apierr 500. https://github.com/rancher/rancher/issues/30188
* Fixed `rancher2_cluster` datasource error, when `rke_config.services.kube_api.secrets_encryption_config.custom_config` or `rke_config.services.kube_api.event_rate_limit.configuration` are set. https://github.com/rancher/terraform-provider-rancher2/issues/546
* Fixed `rancher2_cluster_template` required argument definition on docs
* Fixed `Apps & marketplace` guide for Rancher v2.5.0 format
* Fixed doc examples for activedirectory, freeipa and openldap auth providers
* Fixed `rancher2_app_v2` resource to properly pass global values to sub charts. https://github.com/rancher/terraform-provider-rancher2/issues/545
* Fixed `rancher2_app_v2` resource to don't override name nor namespace on App v2 not certified by rancher
* Fixed `rancher2_cluster` docs, adding missed `gke_config.enable_master_authorized_network` argument

## 1.10.6 (November 11, 2020)

FEATURES:



ENHANCEMENTS:


BUG FIXES:

* Fixed `flattenClusterTemplateRevisions` func to avoid crash on `rancher2_cluster_template` resource at some circumstances

## 1.10.5 (November 11, 2020)

FEATURES:

* **Deprecated Argument:** `rancher2_cluster.eks_import` - (Optional) Use `rancher2_cluster.eks_config_v2` instead. Just for Rancher v2.5.0 and above
* **New Argument:** `rancher2_cluster.eks_config_v2` - (Optional) EKS cluster import and new management support. Just for Rancher v2.5.0 and above

ENHANCEMENTS:

* Updated go mod to support Rancher `v2.5.2`
* Updated acceptance tests to use Rancher `v2.5.2`
* Improved `rancher2_bootstrap` on resource creation. Number of retires on `bootstrapDoLogin` function can be configured with `retries` provider argument
* Updated `rancher2_catalog_v2` contextualized resource id with `cluster_id` prefix
* Updated `rancher2_app_v2` contextualized resource id with `cluster_id` prefix
* Updated `rancher2_app_v2` to show helm operation log if fail
* Updated `rancher2_app_v2.values` argument as sensitive

BUG FIXES:

* Fixed `rancher2_cluster.rke_config.upgrade_strategy.drain` argument to set false value properly
* Fixed `Apps & marketplace` guide for Rancher v2.5.0 format
* Fixed `rancher2_app_v2.values` argument to avoid false diff
* Fixed `rancher2_cluster_role_template_binding` and  `rancher2_cluster_role_template_binding` arguments to forceNew on update

## 1.10.4 (October 29, 2020)

FEATURES:

* **New Argument:** `rancher2_cluster.oke_config` - (Optional) Oracle OKE configuration
* **New Argument:** `rancher2_node_template.openstack_config.application_credential_id` - (Optional) OpenStack application credential id
* **New Argument:** `rancher2_node_template.openstack_config.application_credential_name` - (Optional) OpenStack application credential name
* **New Argument:** `rancher2_node_template.openstack_config.application_credential_secret` - (Optional) OpenStack application credential secret
* **New Argument:** `rancher2_notifier.dingtal_config` - (Optional) Dingtalk config for notifier. For Rancher v2.4.0 and above (list maxitems:1)
* **New Argument:** `rancher2_notifier.msteams_config` - (Optional) MSTeams config for notifier. For Rancher v2.4.0 and above (list maxitems:1)
* **New Argument:** `rancher2_cluster.eks_import` - (Optional) EKS cluster import and new management support. Just for Rancher v2.5.0 and above
* **New Argument:** `rancher2_bootstrap.ui_default_landing` - (Optional) Set default ui landing on Rancher bootstrap. Just for Rancher v2.5.0 and above
* **New Data Source:** `rancher2_catalog_v2` - Support new Rancher catalog V2 datasource. Just for Rancher v2.5.0 and above
* **New Resource:** `rancher2_catalog_v2` - Support new Rancher catalog V2 resource. Just for Rancher v2.5.0 and above
* **New Resource:** `rancher2_app_v2` - Support new Rancher app V2 resource. Just for Rancher v2.5.0 and above

ENHANCEMENTS:

* Added new computed `ca_cert` argument at `rancher2_cluster` resource and datasource
* Delete `rancher2_app` if created and got timeout to be active
* Updated golang to v1.14.9 and removing vendor folder
* Updated go mod to support Rancher `v2.5.1`
* Added dingtal_config and msteams_config arguments at rancher2_notifier resource. go code and docs
* Improved `rancher2_cluster_sync` wait for cluster monitoring
* Improved `rancher2_bootstrap` on resource creation. `bootstrapDoLogin` function will retry 3 times user/pass login before fail
* Updated acceptance tests to use Rancher `v2.5.1`, k3s `v1.18.9-k3s1` and cert-manager `v1.0.1`
* Added new `Apps & marketplace` guide for Rancher v2.5.0

BUG FIXES:

* Fix `rke_config.monitoring.replicas` argument to set default value to 1 if monitoring enabled
* Fix Rancher auth config apply on activedirectory, freeipa and openldap providers
* Fix `rancher2_cluster.rke_config.upgrade_strategy.drain` argument to set false value properly


## 1.10.3 (September 14, 2020)

FEATURES:



ENHANCEMENTS:



BUG FIXES:

* Fix `Error: string is required` upgrading rancher2 provider from v1.10.0 or lower

## 1.10.2 (September 10, 2020)

FEATURES:



ENHANCEMENTS:

* Updated go mod, vendor files and provider tests to support rancher 2.4.8 and k3s v1.18.8-k3s1
* Added `rancher2_cluster_sync.state_confirm` argument to wait until active status is confirmed a number of times
* Added `syslog_config.enable_tls` argument to cluster and project logging

BUG FIXES:

* Fix `rke_config.cloud_provider.name` argument to not be validated
* Fix `rancher2_certificate` resource update
* Fix false diff if `rancher2_project.project_monitoring_input` not specified
* Fix `rancher2_token.ttl` argument to work properly on Rancher up to v2.4.7
* Fix `rancher2_namespace.resource_quota` argument to computed
* Fix `rancher2_app` resource to wait until created/updated

## 1.10.1 (August 27, 2020)

FEATURES:



ENHANCEMENTS:

* Added `nsg` support on `azure_config` argument on `rancher2_node_template` resource
* Updated go mod, vendor files and provider tests to support rancher 2.4.6
* Added aws kms key id support to `rancher2_node_template`

BUG FIXES:

* Fix `rke_config.event_rate_limit.configuration` argument to work properly
* Fix cluster and project role template binding doc files name
* Fix `rancher2_cluster_sync` resource error if referred cluster deleted out of band
* Fix `rancher2_namespace` and `rancher2_project` resources error if destroyed by not global admin user
* Fix `rancher2_app` resource error if referred project deleted out of band
* Fix `rancher2_app` doc typo on `target_namespace` argument description
* Fix `rancher2_cluster` and `rancher2_project` resources error if created with monitoring enabled by not global admin user
* Fix `rancher2_token` to set annotations and labels as computed attibutes
* Fix `rke_config.secrets_encryption_config.custom_config` argument to work properly
* Fix `rancher2_token.ttl` argument to work properly on Rancher v2.4.6
* Fix `rancher2_project` resource applying `pod_security_policy_template_id` argument on creation

## 1.10.0 (July 29, 2020)

FEATURES:

* **Deprecated Argument:** `rancher2_cluster.enable_cluster_istio` - Deploy istio using `rancher2_app` resource instead
* **New Argument:** `rancher2_cluster.istio_enabled` - (Computed) Is istio enabled at cluster?

ENHANCEMENTS:

* Added `wait` argument to rancher2_app
* Added configurable retry logic when Rancher responds with "405 method not allowed" for `rancher2_node_template` resource
* Added drone pipeline definition to publish provider at terraform registry
* Updated docs to terraform registry format

BUG FIXES:

* Fixes on `rancher2_cluster_template` resource:
  * Update default revision. Related to https://github.com/rancher/terraform-provider-rancher2/issues/393
  * Import. Related to https://github.com/rancher/terraform-provider-rancher2/issues/386
  * Delete old template revisions. Related to https://github.com/rancher/terraform-provider-rancher2/issues/397
* Fixed import resource description on doc files
* Fixed bootstrap link on doc website

## 1.9.0 (June 29, 2020)

FEATURES:



ENHANCEMENTS:

* Updated acceptance tests:
  * run rancher HA environment on k3s v1.18.2-k3s1
  * integrated rancher update scenario from v2.3.6 to v2.4.5
* Updated local cluster on `rancher2_bootstrap` resource, due to issue https://github.com/rancher/rancher/issues/16213
* Added `load_balancer_sku` argument to `azure_cloud_provider` configuration
* Added `nodelocal` argument to `rke_config.dns` argument on `rancher2_cluster` resource
* Added `view` verb to `rules` argument for `rancher2_node_template` resource
* Updated golang to v1.13, modules and vendor files
* Updated Rancher support to v2.4.5
* Added full feature to `rke_config.monitoring` argument
* Added `external` as allowed value on `rke_config.cloud_provider` argument on `rancher2_cluster` resource
* Added `region` argument on `gke_config` for `rancher2_cluster` resource
* Updated `annotations` and `labels` arguments to supress diff when name contains `cattle.io/` or `rancher.io/`

BUG FIXES:

* Fixed `nodeTemplateStateRefreshFunc` function on `rancher2_node_template` resource to check if returned error is forbidden
* Updated `rancher2_app` resource to fix local cluster scoped catalogs
* Updated api bool fields with default=true to `*bool`. Related to https://github.com/rancher/types/pull/1083
* Fixed update on `rancher2_cluster_template` resource. Related to https://github.com/terraform-providers/terraform-provider-rancher2/issues/365

## 1.8.3 (April 09, 2020)

FEATURES:



ENHANCEMENTS:



BUG FIXES:

* Fix project alert group and alert rule datasource and resoruce documentation
* Added `version` argument to `cluster_monitoring_input` argument on `rancher2_cluster` and `rancher2_project` resources
* Fixed rancher timeout on bootstrapping

## 1.8.2 (April 02, 2020)

FEATURES:



ENHANCEMENTS:

* Added `fixNodeTemplateID` to fix `rancher2_node_template` ID upgrading up to v2.3.3. Issue [#195](https://github.com/terraform-providers/terraform-provider-rancher2/issues/195)
* Updated rnacher to v2.4.2 on acceptance test

BUG FIXES:

* Fix `upgrading` state on resourceRancher2ClusterUpdate() function
* Updated process for getting rke supported kubernetes version
* Set `version` argument on `rancher2_catalog` as computed

## 1.8.1 (March 31, 2020)

FEATURES:



ENHANCEMENTS:



BUG FIXES:

* Fix init provider if api_url is dependent of infra that is not yet deployed

## 1.8.0 (March 31, 2020)

FEATURES:

* **New Data Source:** `rancher2_cluster_scan`

ENHANCEMENTS:

* Added `wait_monitoring` argument to `rancher2_cluster_sync` resource
* Added `retries` config argument and `isRancherActive()` function
* Updated go modules and vendor files to rancher v2.4.0
* Updated rancher to v2.4.0 and k3s to v1.17.4-k3s1 on acceptance tests
* New rancher v2.4.0 features:
  * Added `group_principal_id` argument to `rancher2_global_role_binding` resource
  * Added `k3s_config` argument to `rancher2_cluster` datasource and resource
  * Added `version` argument to `rancher2_catalog` datasource and resource
  * Added `upgrade_strategy` argument to `rke_config` on `rancher2_cluster` resource
  * Added `scheduled_cluster_scan` argument on `rancher2_cluster` and `rancher2_cluster_template` resources
  * Added `rancher2_cluster_scan` datasource
* Added `fixNodeTemplateID` to fix `rancher2_node_template` ID upgrading up to v2.3.3. Issue [#195](https://github.com/terraform-providers/terraform-provider-rancher2/issues/195)

BUG FIXES:

* Added `enable_json_parsing` argument to cluster and project logging
* Sync resource delete with rancher API
* Fix recipient update on cluster and project alert groups

## 1.7.3 (March 24, 2020)

FEATURES:

* **New Data Source:** `rancher2_pod_security_policy_template`
* **New Resource:** `rancher2_pod_security_policy_template`

ENHANCEMENTS:

* Updated `rancher/norman` go modules and vendor files
* Added `plugin` optional value `none` to `rke_config` argument on `rancher2_cluster` resource
* Updated multiline arguments to trim spaces by default and avoid false diff
* Updated `rancher/types` go modules and vendor files
* Added `mtu` argument to `rke_config.network` argument on `rancher2_cluster` resource
* Added `custom_target_config` argument to `rancher2_cluster_logging` and `rancher2_project_logging` resources
* Updated `aks_config`, `eks_config` and `gke_config` arguments ti proper updte `rancher2_cluster` resource

BUG FIXES:

* Fix `audit_log.configuration.policy` argument to `rke_config.services.kube_api` argument on `rancher2_cluster` resource
* Added `plugin` optional value `none` to `rke_config` argument on `rancher2_cluster` resource
* Updated multiline arguments to trim spaces by default and avoid false diff
* Updated `private_key_file` definition for openstack driver on `rancher2_node_template` docs
* Updated `private_key_file` definition for openstack driver on `rancher2_node_template` docs
* Fixed `rke_config.cloud_provider.aws_cloud_provider.global` argument as computed to avoid false diff

## 1.7.2 (January 28, 2020)

FEATURES:



ENHANCEMENTS:

* Added `refresh` argument to `rancher2_catalog` resource
* Added `name` and `is_external` arguments to `rancher2_user` datasource
* Added `delete_not_ready_after_secs` and `node_taints` arguments to `node_pool` resource
* Added `delete_not_ready_after_secs` and `node_taints` arguments to `rancher2_node_pool` resource
* Updated `github.com/rancher/types` and `github.com/rancher/norman` go modules and vendor files to support rancher v2.3.3
* Splitted schema, structure and test `cluster_rke_config_services` files for every rke service
* Added `ssh_cert_path` argument to `rke_config` argument on `rancher2_cluster` resource
* Added `audit_log`, `event_rate_limit` and `secrets_encryption_config` arguments to `rke_config.services.kube_api` argument on `rancher2_cluster` resource
* Added `generate_serving_certificate` argument to `rke_config.services.kubelet` argument on `rancher2_cluster` resource
* Added `driver_id` argument on `rancher2_node_template` resource to reference user created `rancher2_node_driver`

BUG FIXES:

* Fix `template_revisions` update on `rancher2_cluster_template` resource
* Fix `rke_config.services.kube_api.policy` argument on `rancher2_cluster` resource
* Fix `data` argument set as sensitive on `rancher2_secret` resource

## 1.7.1 (December 04, 2019)

FEATURES:



ENHANCEMENTS:

* Added GetRancherVersion function to provider config
* Updated `vsphere_config` argument schema on `rancher2_node_template` resource to support Rancher v2.3.3 features
* Updated rancher to v2.3.3 and k3s to v0.10.2 on acceptance tests

BUG FIXES:

* Set `annotations` argument as computed on `rancher2_node_template` resource
* Added `rancher2_node_template` resource workaround on docs when upgrade Rancher to v2.3.3

## 1.7.0 (November 20, 2019)

FEATURES:

* **New Resource:** `rancher2_token`

ENHANCEMENTS:

* Added `always_pull_images` argument on `kube_api` argument on `rke_config` argument for `rancher2_clusters` resource
* Added resource deletion if not getting active state on creation for `rancher2_catalog` resource
* Updated rancher to v2.3.2 and k3s to v0.10.1 on acceptance tests
* Added `desired nodes` support on `eks_config` argument on `rancher2_cluster` resource
* Added `managed disk` support on `azure_config` argument on `rancher2_node_template` resource
* Migrated provider to use `terraform-plugin-sdk`
* Updated `rancher2_etcd_backup` documentation

BUG FIXES:

* Fix `password` argument update for `rancher2_catalog` resource
* Fix `rancher2_app` update issue on Rancher v2.3.2
* Fix: set `key` argument as sensitive on `rancher2_certificate` resource.
* Fix continuous diff issues on `rancher2_project` resource
* Fix `pod_security_policy_template_id` update on `rancher2_project` resource
* Fix continuous diff issues on `rancher2_namespace` resource

## 1.6.0 (October 08, 2019)

FEATURES:

* **New Data Source:** `rancher2_cluster_alert_group`
* **New Data Source:** `rancher2_cluster_alert_rule`
* **New Data Source:** `rancher2_cluster_template`
* **New Data Source:** `rancher2_notifier`
* **New Data Source:** `rancher2_project_alert_group`
* **New Data Source:** `rancher2_project_alert_rule`
* **New Data Source:** `rancher2_role_template`
* **New Resource:** `rancher2_auth_config_keycloak`
* **New Resource:** `rancher2_auth_config_okta`
* **New Resource:** `rancher2_cluster_alert_group`
* **New Resource:** `rancher2_cluster_alert_rule`
* **New Resource:** `rancher2_cluster_sync`
* **New Resource:** `rancher2_cluster_template`
* **New Resource:** `rancher2_notifier`
* **New Resource:** `rancher2_project_alert_group`
* **New Resource:** `rancher2_project_alert_rule`
* **New Resource:** `rancher2_role_template`

ENHANCEMENTS:

* Added `monitoring_input` argument to define monitoring config for `rancher2_cluster` and `rancher2_project`
* Improved capitalization/spelling/grammar/etc in docs

BUG FIXES:

* Fix `expandAppExternalID` function on `rancher2_app` resource. Function was generating a wrong `ExternalID` catalog URL, on `cluster` and `project` scope
* Fix `flattenMultiClusterApp` function on `rancher2_multi-cluster_app` resource. Function wasn't updating fine `catalog_name`, `template_name` and/or `template_version` arguments, when contains char `-`
* Fix: set `value_yaml` multiline argument as base64 encoded
* Fix: removed `restricted` and `unrestricted` values checking for `default_pod_security_policy_template_id` argument on `rancher2_cluster` resource

## 1.5.0 (September 06, 2019)

FEATURES:

* **New Data Source:** `rancher2_app`
* **New Data Source:** `rancher2_certificate`
* **New Data Source:** `rancher2_multi_cluster_app`
* **New Data Source:** `rancher2_node_template`
* **New Data Source:** `rancher2_secret`
* **New Resource:** `rancher2_certificate`
* **New Resource:** `rancher2_app`
* **New Resource:** `rancher2_multi_cluster_app`
* **New Resource:** `rancher2_secret`

ENHANCEMENTS:

* Updated default image to `canonical:UbuntuServer:18.04-LTS:latest` on Azure node template
* Added `folder` argument on `s3_backup_config`
* Updated `github.com/rancher/types` and `github.com/rancher/norman` go modules and vendor files to support rancher v2.2.8
* Updated rancher to v2.2.8 and k3s to v0.8.0 on acceptance tests
* Added `key_pair_name` argument on `eks_config` argument on `rancher2_cluster` resource
* Set `kubernetes_version` argument as required on `eks_config` argument on `rancher2_cluster` resource
* Set `quantity` argument as optional with default value `1` on `rancher2_node_pool` resource. Added validation that value >= 1

BUG FIXES:

* Fix: `container_resource_limit` argument update issue on `rancher2_namespace` and `rancher2_project` resources update
* Fix: `sidebar_current` definition on datasources docs
* Fix: set `access_key` and `secret_key` arguments as optional on `s3_backup_config`
* Fix: crash `rancher2_cluster`  datasource and resource if `enableNetworkPolicy` doesn't exist
* Fix: don't delete builtin cluster nor node drivers from rancher on tf destroy
* Fix: wrong updates on not changed sensitive arguments on `rancher2_cluster_logging` and `rancher2_project_logging` resources

## 1.4.1 (August 16, 2019)

FEATURES:

ENHANCEMENTS:

BUG FIXES:

* Fix: auth issue when using `access_key` and `secret_key`

## 1.4.0 (August 15, 2019)

FEATURES:

* **New Data Source:** `rancher2_catalog`
* **New Data Source:** `rancher2_cloud_credential`
* **New Data Source:** `rancher2_cluster`
* **New Data Source:** `rancher2_cluster_driver`
* **New Data Source:** `rancher2_cluster_logging`
* **New Data Source:** `rancher2_cluster_role_template_binding`
* **New Data Source:** `rancher2_etcd_backup`
* **New Data Source:** `rancher2_global_role_binding`
* **New Data Source:** `rancher2_namespace`
* **New Data Source:** `rancher2_node_driver`
* **New Data Source:** `rancher2_node_pool`
* **New Data Source:** `rancher2_project_logging`
* **New Data Source:** `rancher2_project_role_template_binding`
* **New Data Source:** `rancher2_registry`
* **New Data Source:** `rancher2_user`
* **New Resource:** `rancher2_global_role_binding`
* **New Resource:** `rancher2_registry`
* **New Resource:** `rancher2_user`

ENHANCEMENTS:

* Set `session_token` argument as sensitive on `eks_config` argument on `rancher2_cluster` resource
* Added `wait_for_cluster` argument on `rancher2_namespace` and `rancher2_project` resources
* Set default value to `engine_install_url` argument on `rancher2_node_template` resource
* Added `enable_cluster_monitoring` argument to `rancher2_cluster` resource and datasource
* Added `enable_project_monitoring` argument to `rancher2_project` resource and datasource
* Added `token` argument on `cluster_registration_token` argument to rancher2_cluster resource and datasource
* Set default value to `engine_install_url` argument on `rancher2_node_template` resource
* Added `custom_ca` argument on etcd `s3_backup_config` on `rancher2_cluster` and `rancher2_etcd_backup` resources
* Updated `github.com/rancher/types` and `github.com/rancher/norman` go modules and vendor files to support rancher v2.2.6
* Updated rancher to v2.2.6 and k3s to v0.7.0 on acceptance tests
* Added cluster and project scope support on `rancher2_catalog` resource and datasource
* Updated `provider` config validation to enable bootstrap and resource creation at same run
* Added `container_resource_limit` argument on `rancher2_namespace` and `rancher2_project` resources and datasources
* Added `pod_security_policy_template_id` on `rancher2_project` resource

BUG FIXES:

* Fix: `toArrayString` and `toMapString` functions to check `nil` values
* Fix: Set `kubernetes_version` argument as required on `aks_config` argument on `rancher2_cluster` resource
* Fix: Set `security_groups`, `service_role`, `subnets` and `virtual_network` arguments as optional to `eks_config` argument on `rancher2_cluster` resource
* Fix: Removed `docker_version` argument from `rancher2_node_template` resource

## 1.3.0 (June 26, 2019)

FEATURES:

ENHANCEMENTS:

* Added `scheduler` argument to `services`-`rke_config` argument on `rancher2_cluster` resource

BUG FIXES:

* Fix: index out of range issue on `vsphere_cloud_provider`-`cloud_provider`-`rke_config` argument on `rancher2_cluster` resource

## 1.2.0 (June 12, 2019)

FEATURES:

* **New Data Source:** `rancher2_project`

ENHANCEMENTS:

* Added `cluster_auth_endpoint` argument to `rancher2_cluster` resource
* Added `default_pod_security_policy_template_id` argument to `rancher2_cluster` resource
* Added `enable_network_policy` argument to `rancher2_cluster` resource
* Updated acceptance tests
  * k3s version updated to v0.5.0
  * Rancher version updated to v2.2.4

BUG FIXES:

* Fix: set default value to `true` on `ignore_docker_version`-`rke_config` argument on `rancher2_cluster` resource
* Fix: set default value to `false` on `pod_security_policy`-`services`-`rke_config` argument on `rancher2_cluster` resource
* Fix: typo on `boot2docker_url`-`vsphere_config` argument name on `rancher2_node_template` resource docs
* Fix: set `monitor_delay` and `monitor_timeout` fields as string type for openstack load_balancer config on `cloud_provider`-`rke_config` argument on `rancher2_cluster` resource
* Fix: Updated `rancher2_etcd_backup` resource to work on rancher v2.2.4

## 1.1.0 (May 29, 2019)

FEATURES:

ENHANCEMENTS:

* Added `default_project_id` & `system_project_id` attributes to `rancher2_cluster` resource
* Added support to move `rancher2_namespace` resource to a rancher project when import
* Added support to terraform 0.12

BUG FIXES:

* Fix: Updated `flattenNamespace` function on `rancher2_namespace` resource to avoid no empty plan if `resource_quota` is not specified
* Fix: Updated `rke_config` argument for openstack cloud_provider on `rancher2_cluster` resource:
  * Removed `used_id` field on global argument in favour of `username` following [k8s openstack cloud provider docs](https://github.com/kubernetes/cloud-provider-openstack/blob/master/docs/provider-configuration.md#global-required-parameters)
  * Set computed=true on optional field to avoid no empty plan if not specified

## 1.0.0 (May 14, 2019)

* Initial Terraform Ecosystem Release


## v0.2.0-rc5 (Unreleased)

FEATURES:

ENHANCEMENTS:

* Updated `rancher2_cluster` `rke_config` argument to support `aws_cloud_provider` config
* Updated k3s version to v0.4.0 to run acceptance tests
* Added support to openstack and vsphere drivers on `rancher2_cloud_credential` resource
* Added support to openstack and vsphere drivers on `rancher2_node_template` resource

BUG FIXES:

* Fix: Updated `rancher2_cluster` resource to save correctly S3 and cloud providers passwords on `rke_config`
* Updated `rancher2_cloud_credential` resource to save correctly S3 password
* Updated `rancher2_etcd_backup` resource to save correctly S3 password

## v0.2.0-rc4 (Unreleased)

FEATURES:

* **New Resource:** `rancher2_bootstrap`
* **New Resource:** `rancher2_cloud_credential`
* **New Resource:** `rancher2_cluster_driver`
* **New Resource:** `rancher2_etcd_backup`

ENHANCEMENTS:

* Added `.drone.yml` file to also support run rancher pipeline
* Added `rancher2_node_pool` resource tests
* Added `rancher2_auth_config_*` resource tests
* Updated and reviewed docs format
* Added support to rancher v2.2.x
* Updated `rancher2_cluster` `rke_config` argument to support:
  * etcd service `backup_config` with local and S3 storage backends
  * `dns` config
  * `weave` network provider
* Splitted resources into own schema, structure and import files.
* Added support to amazonec2, azure and digitalocean drivers on `rancher2_cloud_credential` resource
* Added support to local and S3 storage backends on `rancher2_etcd_backup` resource

BUG FIXES:

* Fix: drone build image to golang:1.12.3 to fix go fmt issues
* Fix: removed test on apply for `rancher2_auth_config_*` resources
* Fix: updated `api_url` field as required on provider.go
* Fix: updated `rancher2_namespace` move to a project after import it from k8s cluster

## v0.2.0-rc3 (Unreleased)

FEATURES:

ENHANCEMENTS:

* Added `Sensitive: true` option to fields with sensible data

BUG FIXES:

* Fix: set rke cluster `cloud_provider_vsphere` disk and network as optional and computed fields

## v0.2.0-rc2 (Unreleased)

FEATURES:

ENHANCEMENTS:

* Added `Sensitive: true` option to fields with sensible data
* Added `kube_config` computed field on cluster resources
* Added `ami` and `associate_worker_node_public_ip` fields for `eks_config` on cluster resources
* Added all available fields for rke_config on cluster resources
* Added `manifest_url` and `windows_node_command` fields for `cluster_registration_token` on cluster resources
* Added `creation` argument on `etcd` service for rke_config on cluster resources

BUG FIXES:

* Fix: added updating pending state on cluster resource update
* Fix: checking if `cluster_registration_token` exists on cluster resource creation
* Fix: typo on `gke_config` credential field on cluster resource
* Fix: Updated auth resources to avoid permission denied error

## 0.1.0-rc1 (Unreleased)

FEATURES:

* **New Resource:** `rancher2_auth_config_activedirectory`
* **New Resource:** `rancher2_auth_config_adfs`
* **New Resource:** `rancher2_auth_config_azuread`
* **New Resource:** `rancher2_auth_config_freeipa`
* **New Resource:** `rancher2_auth_config_github`
* **New Resource:** `rancher2_auth_config_openldap`
* **New Resource:** `rancher2_auth_config_ping`
* **New Resource:** `rancher2_catalog`
* **New Resource:** `rancher2_cluster`
* **New Resource:** `rancher2_cluster_logging`
* **New Resource:** `rancher2_cluster_role_template_binding`
* **New Resource:** `rancher2_namespace`
* **New Resource:** `rancher2_node_driver`
* **New Resource:** `rancher2_node_pool`
* **New Resource:** `rancher2_node_template`
* **New Resource:** `rancher2_project`
* **New Resource:** `rancher2_project_logging`
* **New Resource:** `rancher2_project_role_template_binding`
* **New Resource:** `rancher2_setting`

ENHANCEMENTS:

* First release candidate of the rancher2 provider.
* resource/rancher2_cluster: support for providers:
  * Amazon EKS
  * Azure AKS
  * Google GKE
  * Imported
  * RKE
    * Cloud providers adding node pools
    * Custom
* resource/rancher2_cluster_logging: support for providers:
  * Elasticsearch
  * Fluentd
  * Kafka
  * Splunk
  * Syslog
* resource/rancher2_namespace: quota limits support on Rancher v2.1.x or higher
  * Amazon EC2
  * Azure
  * Digitalocean
* resource/rancher2_project: quota limits support on Rancher v2.1.x or higher
* resource/rancher2_project_logging: support for providers:
  * Elasticsearch
  * Fluentd
  * Kafka
  * Splunk
  * Syslog
* resource/rancher2_node_template: support for providers:

BUG FIXES:<|MERGE_RESOLUTION|>--- conflicted
+++ resolved
@@ -2,12 +2,9 @@
 
 FEATURES:
 
-<<<<<<< HEAD
 * **New Resource:** `rancher2_feature` - Provides a Rancher V2 Feature resource. Just for Rancher v2.5.0 and above
-=======
 * **New Data Source:** `rancher2_global_role` - Provides a Rancher V2 Global Role data source
 * **New Resource:** `rancher2_global_role` - Provides a Rancher V2 Global Role resource
->>>>>>> 051403b1
 
 ENHANCEMENTS:
 
