## 1.4.0 (Unreleased)

FEATURES:

<<<<<<< HEAD
* **New Data Source:** `rancher2_etcd_backup`
=======
* **New Data Source:** `rancher2_catalog`
* **New Data Source:** `rancher2_cloud_credential`
* **New Data Source:** `rancher2_namespace`
* **New Data Source:** `rancher2_node_pool`
>>>>>>> f851549e

ENHANCEMENTS:

* Set `session_token` argument as sensitive on `eks_config` argument on `rancher2_cluster` resource

BUG FIXES:

* Fix: `toArrayString` and `toMapString` functions to check `nil` values
* Fix: Set `kubernetes_version` argument as required on `aks_config` argument on `rancher2_cluster` resource
* Fix: Set `security_groups`, `service_role`, `subnets` and `virtual_network` arguments as optional to `eks_config` argument on `rancher2_cluster` resource

## 1.3.0 (June 26, 2019)

FEATURES:

ENHANCEMENTS:

* Added `scheduler` argument to `services`-`rke_config` argument on `rancher2_cluster` resource

BUG FIXES:

* Fix: index out of range issue on `vsphere_cloud_provider`-`cloud_provider`-`rke_config` argument on `rancher2_cluster` resource 

## 1.2.0 (June 12, 2019)

FEATURES:

* **New Data Source:** `rancher2_project`

ENHANCEMENTS:

* Added `cluster_auth_endpoint` argument to `rancher2_cluster` resource
* Added `default_pod_security_policy_template_id` argument to `rancher2_cluster` resource
* Added `enable_network_policy` argument to `rancher2_cluster` resource
* Updated acceptance tests
  * k3s version updated to v0.5.0
  * Rancher version updated to v2.2.4

BUG FIXES:

* Fix: set default value to `true` on `ignore_docker_version`-`rke_config` argument on `rancher2_cluster` resource
* Fix: set default value to `false` on `pod_security_policy`-`services`-`rke_config` argument on `rancher2_cluster` resource
* Fix: typo on `boot2docker_url`-`vsphere_config` argument name on `rancher2_node_template` resource docs
* Fix: set `monitor_delay` and `monitor_timeout` fields as string type for openstack load_balancer config on `cloud_provider`-`rke_config` argument on `rancher2_cluster` resource
* Fix: Updated `rancher2_etcd_backup` resource to work on rancher v2.2.4

## 1.1.0 (May 29, 2019)

FEATURES:

ENHANCEMENTS:

* Added `default_project_id` & `system_project_id` attributes to `rancher2_cluster` resource
* Added support to move `rancher2_namespace` resource to a rancher project when import
* Added support to terraform 0.12

BUG FIXES:

* Fix: Updated `flattenNamespace` function on `rancher2_namespace` resource to avoid no empty plan if `resource_quota` is not specified
* Fix: Updated `rke_config` argument for openstack cloud_provider on `rancher2_cluster` resource:
  * Removed `used_id` field on global argument in favour of `username` following [k8s openstack cloud provider docs](https://github.com/kubernetes/cloud-provider-openstack/blob/master/docs/provider-configuration.md#global-required-parameters)
  * Set computed=true on optional field to avoid no empty plan if not specified

## 1.0.0 (May 14, 2019)

* Initial Terraform Ecosystem Release


## v0.2.0-rc5 (Unreleased)

FEATURES:

ENHANCEMENTS:

* Updated `rancher2_cluster` `rke_config` argument to support `aws_cloud_provider` config
* Updated k3s version to v0.4.0 to run acceptance tests
* Added support to openstack and vsphere drivers on `rancher2_cloud_credential` resource
* Added support to openstack and vsphere drivers on `rancher2_node_template` resource

BUG FIXES:

* Fix: Updated `rancher2_cluster` resource to save correctly S3 and cloud providers passwords on `rke_config`
* Updated `rancher2_cloud_credential` resource to save correctly S3 password
* Updated `rancher2_etcd_backup` resource to save correctly S3 password

## v0.2.0-rc4 (Unreleased)

FEATURES:

* **New Resource:** `rancher2_bootstrap`
* **New Resource:** `rancher2_cloud_credential`
* **New Resource:** `rancher2_cluster_driver`
* **New Resource:** `rancher2_etcd_backup`

ENHANCEMENTS:

* Added `.drone.yml` file to also support run rancher pipeline
* Added `rancher2_node_pool` resource tests
* Added `rancher2_auth_config_*` resource tests
* Updated and reviewed docs format
* Added support to rancher v2.2.x
* Updated `rancher2_cluster` `rke_config` argument to support:
  * etcd service `backup_config` with local and S3 storage backends
  * `dns` config
  * `weave` network provider
* Splitted resources into own schema, structure and import files.
* Added support to amazonec2, azure and digitalocean drivers on `rancher2_cloud_credential` resource
* Added support to local and S3 storage backends on `rancher2_etcd_backup` resource

BUG FIXES:

* Fix: drone build image to golang:1.12.3 to fix go fmt issues
* Fix: removed test on apply for `rancher2_auth_config_*` resources
* Fix: updated `api_url` field as required on provider.go
* Fix: updated `rancher2_namespace` move to a project after import it from k8s cluster

## v0.2.0-rc3 (Unreleased)

FEATURES:

ENHANCEMENTS:

* Added `Sensitive: true` option to fields with sensible data

BUG FIXES:

* Fix: set rke cluster `cloud_provider_vsphere` disk and network as optional and computed fields

## v0.2.0-rc2 (Unreleased)

FEATURES:

ENHANCEMENTS:

* Added `Sensitive: true` option to fields with sensible data
* Added `kube_config` computed field on cluster resources
* Added `ami` and `associate_worker_node_public_ip` fields for `eks_config` on cluster resources
* Added all available fields for rke_config on cluster resources
* Added `manifest_url` and `windows_node_command` fields for `cluster_registration_token` on cluster resources
* Added `creation` argument on `etcd` service for rke_config on cluster resources

BUG FIXES:

* Fix: added updating pending state on cluster resource update
* Fix: checking if `cluster_registration_token` exists on cluster resource creation
* Fix: typo on `gke_config` credential field on cluster resource
* Fix: Updated auth resources to avoid permission denied error

## 0.1.0-rc1 (Unreleased)

FEATURES:

* **New Resource:** `rancher2_auth_config_activedirectory`
* **New Resource:** `rancher2_auth_config_adfs`
* **New Resource:** `rancher2_auth_config_azuread`
* **New Resource:** `rancher2_auth_config_freeipa`
* **New Resource:** `rancher2_auth_config_github`
* **New Resource:** `rancher2_auth_config_openldap`
* **New Resource:** `rancher2_auth_config_ping`
* **New Resource:** `rancher2_catalog`
* **New Resource:** `rancher2_cluster`
* **New Resource:** `rancher2_cluster_logging`
* **New Resource:** `rancher2_cluster_role_template_binding`
* **New Resource:** `rancher2_namespace`
* **New Resource:** `rancher2_node_driver`
* **New Resource:** `rancher2_node_pool`
* **New Resource:** `rancher2_node_template`
* **New Resource:** `rancher2_project`
* **New Resource:** `rancher2_project_logging`
* **New Resource:** `rancher2_project_role_template_binding`
* **New Resource:** `rancher2_setting`

ENHANCEMENTS:

* First release candidate of the rancher2 provider.
* resource/rancher2_cluster: support for providers:
  * Amazon EKS
  * Azure AKS
  * Google GKE
  * Imported
  * RKE
    * Cloud providers adding node pools
    * Custom
* resource/rancher2_cluster_logging: support for providers:
  * Elasticsearch
  * Fluentd
  * Kafka
  * Splunk
  * Syslog
* resource/rancher2_namespace: quota limits support on Rancher v2.1.x or higher
  * Amazon EC2
  * Azure
  * Digitalocean
* resource/rancher2_project: quota limits support on Rancher v2.1.x or higher
* resource/rancher2_project_logging: support for providers:
  * Elasticsearch
  * Fluentd
  * Kafka
  * Splunk
  * Syslog
* resource/rancher2_node_template: support for providers:

BUG FIXES:<|MERGE_RESOLUTION|>--- conflicted
+++ resolved
@@ -2,14 +2,11 @@
 
 FEATURES:
 
-<<<<<<< HEAD
-* **New Data Source:** `rancher2_etcd_backup`
-=======
 * **New Data Source:** `rancher2_catalog`
 * **New Data Source:** `rancher2_cloud_credential`
+* **New Data Source:** `rancher2_etcd_backup`
 * **New Data Source:** `rancher2_namespace`
 * **New Data Source:** `rancher2_node_pool`
->>>>>>> f851549e
 
 ENHANCEMENTS:
 
