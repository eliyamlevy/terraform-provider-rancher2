--- conflicted
+++ resolved
@@ -3,11 +3,8 @@
 FEATURES:
 
 * **New Argument:** `rancher2_auth_config_keycloak.entity_id` - (Optional/Computed) KeyCloak Client ID field (string)
-<<<<<<< HEAD
 * **New Argument:** `rancher2_auth_config_activedirectory.start_tls` - (Optional/Computed) Enable start TLS connection (bool)
-=======
 * **New Argument:** `rancher2_node_pool.drain_before_delete` - (Optional) Drain nodes before delete (bool)
->>>>>>> b4fdcea4
 
 ENHANCEMENTS:
 
