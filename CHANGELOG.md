## 1.4.0 (Unreleased)

FEATURES:

ENHANCEMENTS:

* Set `session_token` argument as sensitive on `eks_config` argument on `rancher2_cluster` resource

BUG FIXES:

* Fix: `toArrayString` and `toMapString` functions to check `nil` values
<<<<<<< HEAD
* Fix: Set `kubernetes_version` argument as required on `aks_config` argument on `rancher2_cluster` resource
=======
* Fix: Set `security_groups`, `service_role`, `subnets` and `virtual_network` arguments as optional to `eks_config` argument on `rancher2_cluster` resource
>>>>>>> 7c16c0b6

## 1.3.0 (June 26, 2019)

FEATURES:

ENHANCEMENTS:

* Added `scheduler` argument to `services`-`rke_config` argument on `rancher2_cluster` resource

BUG FIXES:

* Fix: index out of range issue on `vsphere_cloud_provider`-`cloud_provider`-`rke_config` argument on `rancher2_cluster` resource 

## 1.2.0 (June 12, 2019)

FEATURES:

* **New Data Source:** `rancher2_project`

ENHANCEMENTS:

* Added `cluster_auth_endpoint` argument to `rancher2_cluster` resource
* Added `default_pod_security_policy_template_id` argument to `rancher2_cluster` resource
* Added `enable_network_policy` argument to `rancher2_cluster` resource
* Updated acceptance tests
  * k3s version updated to v0.5.0
  * Rancher version updated to v2.2.4

BUG FIXES:

* Fix: set default value to `true` on `ignore_docker_version`-`rke_config` argument on `rancher2_cluster` resource
* Fix: set default value to `false` on `pod_security_policy`-`services`-`rke_config` argument on `rancher2_cluster` resource
* Fix: typo on `boot2docker_url`-`vsphere_config` argument name on `rancher2_node_template` resource docs
* Fix: set `monitor_delay` and `monitor_timeout` fields as string type for openstack load_balancer config on `cloud_provider`-`rke_config` argument on `rancher2_cluster` resource
* Fix: Updated `rancher2_etcd_backup` resource to work on rancher v2.2.4

## 1.1.0 (May 29, 2019)

FEATURES:

ENHANCEMENTS:

* Added `default_project_id` & `system_project_id` attributes to `rancher2_cluster` resource
* Added support to move `rancher2_namespace` resource to a rancher project when import
* Added support to terraform 0.12

BUG FIXES:

* Fix: Updated `flattenNamespace` function on `rancher2_namespace` resource to avoid no empty plan if `resource_quota` is not specified
* Fix: Updated `rke_config` argument for openstack cloud_provider on `rancher2_cluster` resource:
  * Removed `used_id` field on global argument in favour of `username` following [k8s openstack cloud provider docs](https://github.com/kubernetes/cloud-provider-openstack/blob/master/docs/provider-configuration.md#global-required-parameters)
  * Set computed=true on optional field to avoid no empty plan if not specified

## 1.0.0 (May 14, 2019)

* Initial Terraform Ecosystem Release


## v0.2.0-rc5 (Unreleased)

FEATURES:

ENHANCEMENTS:

* Updated `rancher2_cluster` `rke_config` argument to support `aws_cloud_provider` config
* Updated k3s version to v0.4.0 to run acceptance tests
* Added support to openstack and vsphere drivers on `rancher2_cloud_credential` resource
* Added support to openstack and vsphere drivers on `rancher2_node_template` resource

BUG FIXES:

* Fix: Updated `rancher2_cluster` resource to save correctly S3 and cloud providers passwords on `rke_config`
* Updated `rancher2_cloud_credential` resource to save correctly S3 password
* Updated `rancher2_etcd_backup` resource to save correctly S3 password

## v0.2.0-rc4 (Unreleased)

FEATURES:

* **New Resource:** `rancher2_bootstrap`
* **New Resource:** `rancher2_cloud_credential`
* **New Resource:** `rancher2_cluster_driver`
* **New Resource:** `rancher2_etcd_backup`

ENHANCEMENTS:

* Added `.drone.yml` file to also support run rancher pipeline
* Added `rancher2_node_pool` resource tests
* Added `rancher2_auth_config_*` resource tests
* Updated and reviewed docs format
* Added support to rancher v2.2.x
* Updated `rancher2_cluster` `rke_config` argument to support:
  * etcd service `backup_config` with local and S3 storage backends
  * `dns` config
  * `weave` network provider
* Splitted resources into own schema, structure and import files.
* Added support to amazonec2, azure and digitalocean drivers on `rancher2_cloud_credential` resource
* Added support to local and S3 storage backends on `rancher2_etcd_backup` resource

BUG FIXES:

* Fix: drone build image to golang:1.12.3 to fix go fmt issues
* Fix: removed test on apply for `rancher2_auth_config_*` resources
* Fix: updated `api_url` field as required on provider.go
* Fix: updated `rancher2_namespace` move to a project after import it from k8s cluster

## v0.2.0-rc3 (Unreleased)

FEATURES:

ENHANCEMENTS:

* Added `Sensitive: true` option to fields with sensible data

BUG FIXES:

* Fix: set rke cluster `cloud_provider_vsphere` disk and network as optional and computed fields

## v0.2.0-rc2 (Unreleased)

FEATURES:

ENHANCEMENTS:

* Added `Sensitive: true` option to fields with sensible data
* Added `kube_config` computed field on cluster resources
* Added `ami` and `associate_worker_node_public_ip` fields for `eks_config` on cluster resources
* Added all available fields for rke_config on cluster resources
* Added `manifest_url` and `windows_node_command` fields for `cluster_registration_token` on cluster resources
* Added `creation` argument on `etcd` service for rke_config on cluster resources

BUG FIXES:

* Fix: added updating pending state on cluster resource update
* Fix: checking if `cluster_registration_token` exists on cluster resource creation
* Fix: typo on `gke_config` credential field on cluster resource
* Fix: Updated auth resources to avoid permission denied error

## 0.1.0-rc1 (Unreleased)

FEATURES:

* **New Resource:** `rancher2_auth_config_activedirectory`
* **New Resource:** `rancher2_auth_config_adfs`
* **New Resource:** `rancher2_auth_config_azuread`
* **New Resource:** `rancher2_auth_config_freeipa`
* **New Resource:** `rancher2_auth_config_github`
* **New Resource:** `rancher2_auth_config_openldap`
* **New Resource:** `rancher2_auth_config_ping`
* **New Resource:** `rancher2_catalog`
* **New Resource:** `rancher2_cluster`
* **New Resource:** `rancher2_cluster_logging`
* **New Resource:** `rancher2_cluster_role_template_binding`
* **New Resource:** `rancher2_namespace`
* **New Resource:** `rancher2_node_driver`
* **New Resource:** `rancher2_node_pool`
* **New Resource:** `rancher2_node_template`
* **New Resource:** `rancher2_project`
* **New Resource:** `rancher2_project_logging`
* **New Resource:** `rancher2_project_role_template_binding`
* **New Resource:** `rancher2_setting`

ENHANCEMENTS:

* First release candidate of the rancher2 provider.
* resource/rancher2_cluster: support for providers:
  * Amazon EKS
  * Azure AKS
  * Google GKE
  * Imported
  * RKE
    * Cloud providers adding node pools
    * Custom
* resource/rancher2_cluster_logging: support for providers:
  * Elasticsearch
  * Fluentd
  * Kafka
  * Splunk
  * Syslog
* resource/rancher2_namespace: quota limits support on Rancher v2.1.x or higher
  * Amazon EC2
  * Azure
  * Digitalocean
* resource/rancher2_project: quota limits support on Rancher v2.1.x or higher
* resource/rancher2_project_logging: support for providers:
  * Elasticsearch
  * Fluentd
  * Kafka
  * Splunk
  * Syslog
* resource/rancher2_node_template: support for providers:

BUG FIXES:<|MERGE_RESOLUTION|>--- conflicted
+++ resolved
@@ -9,11 +9,8 @@
 BUG FIXES:
 
 * Fix: `toArrayString` and `toMapString` functions to check `nil` values
-<<<<<<< HEAD
 * Fix: Set `kubernetes_version` argument as required on `aks_config` argument on `rancher2_cluster` resource
-=======
 * Fix: Set `security_groups`, `service_role`, `subnets` and `virtual_network` arguments as optional to `eks_config` argument on `rancher2_cluster` resource
->>>>>>> 7c16c0b6
 
 ## 1.3.0 (June 26, 2019)
 
