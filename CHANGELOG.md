## 1.14.0 (Unreleased)

FEATURES:

* **New Argument:** `rancher2_cluster.oke_config.limit_node_count` - (Optional) The maximum number of worker nodes. Can limit `quantity_per_subnet`. Default `0` (no limit) (int)
* **New Argument:** `rancher2_cluster.rke2_config` - (Optional/Computed) The RKE2 configuration for `rke2` Clusters. Conflicts with `aks_config`, `eks_config`, `gke_config`, `oke_config`, `k3s_config` and `rke_config` (list maxitems:1)
* **New Argument:** `rancher2_cluster_sync.wait_alerting` - (Optional) Wait until alerting is up and running. Default: `false` (bool)

ENHANCEMENTS:

<<<<<<< HEAD
* Improved `rancher2_cluster_sync` with new cluster state check method and new option to wait until alerting is enabled
=======
* Updated `rancher2_catalog_v2` schema resource, defining conflict between `git_repo` and `url` arguments
>>>>>>> 9a258418

BUG FIXES:

* Fix `rancher2_node_pool` resource, adding `forcenew` property to not updatable arguments
<<<<<<< HEAD
* Fix `rancher2_cluster` resource, fixing provider crash if `cluster_monitoring_input` argument is deleted
=======
* Fix `rancher2_catalog_v2` resource, just setting default `git_branch` value if `git_repo` is specified
>>>>>>> 9a258418

## 1.13.0 (March 31, 2021)

FEATURES:

* **New Argument:** `rancher2_cluster.eks_config_v2.node_groups.image_id` - (Optional) The EKS node group image ID (string)
* **New Argument:** `rancher2_cluster.eks_config_v2.node_groups.launch_template` - (Optional) The EKS node groups launch template (list Maxitem: 1)
* **New Argument:** `rancher2_cluster.eks_config_v2.node_groups.launch_template.id` - (Required) The EKS node group launch template ID (string)
* **New Argument:** `rancher2_cluster.eks_config_v2.node_groups.launch_template.name` - (Optional/Computed) The EKS node group launch template name (string)
* **New Argument:** `rancher2_cluster.eks_config_v2.node_groups.launch_template.version` - (Optional) The EKS node group launch template version. Default: `1` (int)
* **New Argument:** `rancher2_cluster.eks_config_v2.node_groups.request_spot_instances` - (Optional) Enable EKS node group request spot instances (bool)
* **New Argument:** `rancher2_cluster.eks_config_v2.node_groups.resource_tags` - (Optional) The EKS node group resource tags (map)
* **New Argument:** `rancher2_cluster.eks_config_v2.node_groups.spot_instance_types` - (Optional) The EKS node group sport instace types (list string)
* **New Argument:** `rancher2_cluster.eks_config_v2.node_groups.subnets` - (Optional) The EKS node group subnets (list string)
* **New Argument:** `rancher2_cluster.eks_config_v2.node_groups.user_data` - (Optional) The EKS node group user data (string)
* **New Argument:** `rancher2_cluster_sync.wait_catalogs` - (Optional) Wait until all catalogs are downloaded and active. Default: `false` (bool)
* **New Attribute:** `rancher2_cluster.eks_config_v2.node_groups.version` - (Computed) The EKS node group version (string)
* **New Attribute:** `rancher2_app_v2.system_default_registry` - (Computed) The system default registry of the app (string)
* **New Data Source:** `rancher2_secret_v2` - Provides a Rancher V2 Secret V2 data source
* **New Resource:** `rancher2_secret_v2` - Provides a Rancher V2 Secret V2 resource

ENHANCEMENTS:

* Updated go mod to support Rancher `v2.5.7`
* Updated acceptance tests to use Rancher `v2.5.7`
* Updated `rancher2_cluster_sync` to allow wait until all catalogs are downloaded and active

BUG FIXES:

* Fix `rancher2_app_v2` to respect Rancher system default registry
* Fix `rancher2_cluster.eks_config_v2` to deploy properly EKS clusters
* Fix `rancher2_catalog_v2` to wait until `downloaded` status

## 1.12.0 (March 05, 2021)

FEATURES:

* **New Argument:** `rancher2_node_template.node_taints` - (Optional) Node taints. For Rancher v2.3.3 or above (List)
* **New Argument:** `rancher2_cluster.aks_config.load_balancer_sku` - (Optional/Computed) Load balancer type (basic | standard). Must be standard for auto-scaling
* **New Argument:** `rancher2_cluster.rke_config.services.etc.backup_config.timeout` - (Optional/Computed) Set timeout in seconds for etcd backup. Just for Rancher v2.5.6 and above
* **New Data Source:** `rancher2_global_role` - Provides a Rancher V2 Global Role data source
* **New Resource:** `rancher2_global_role` - Provides a Rancher V2 Global Role resource
* **New Resource:** `rancher2_feature` - Provides a Rancher V2 Feature resource. Just for Rancher v2.5.0 and above

ENHANCEMENTS:

* Updated `rancher2_node_template.openstack_config` to support `boot_from_volume` and related arguments
* Added `password` as valid `cluster_template_questions` type to `rancher2_cluster` resource
* Preserve `cluster_template_answers` for `cluster_template_questions` of type `password` in `rancher2_cluster` resource to avoid misleading diffs
* Added `nodes` attribute reference to `rancher2_cluster_sync` resource
* Updated go mod to support Rancher `v2.5.6`
* Updated acceptance tests to use Rancher `v2.5.6`
* Added retry to get k8s default version, if getting forbidden or server error
* Added retry to get V2 catalogs and apps, if getting server error

BUG FIXES:

* Fixed cluster and project resource for update monitoring version properly
* Fixed `rancher2_app_v2` resource, added retry to GetAppV2OperationByID if got apierr 500
* Fixed `rancher2_cluster` docs, annotations and labels argument description

## 1.11.0 (January 08, 2021)

FEATURES:

* **New Argument:** `rancher2_node_template.hetzner_config` - (Optional) Hetzner config for the Node Template (list maxitems:1)
* **New Argument:** `rancher2_cluster.rke_config.dns.linear_autoscaler_params` - (Optional) LinearAutoScalerParams dns config (list Maxitem: 1)
* **New Argument:** `rancher2_cluster.rke_config.dns.update_strategy` - (Optional) DNS update strategy (list Maxitems: 1)
* **New Argument:** `rancher2_notifier.dingtalk_config` - (Optional) Dingtalk config for notifier (list maxitems:1)
* **New Argument:** `rancher2_notifier.msteams_config` - (Optional) MSTeams config for notifier (list maxitems:1)
* **New Data Source:** `rancher2_global_dns_provider` - Provides a Rancher V2 Global DNS Provider data source
* **New Resource:** `rancher2_global_dns` - Provides a Rancher V2 Global DNS resource
* **New Resource:** `rancher2_global_dns_provider` - Provides a Rancher V2 Global DNS Provider resource

ENHANCEMENTS:

* Updated `rancher2_app_v2.chart_version` as optional/computed argument. Deploying latest app v2 version if `chart_version` is not provided
* Updated `rancher2_app_v2.wait` default value to `true`
* Updated go mod to support Rancher `v2.5.4`
* Updated acceptance tests to use Rancher `v2.5.4`

BUG FIXES:

* Fixed `rancher2_cluster` resource, added retry when enabling cluster monitoring and got apierr 500. https://github.com/rancher/rancher/issues/30188
* Fixed `rancher2_cluster` datasource error, when `rke_config.services.kube_api.secrets_encryption_config.custom_config` or `rke_config.services.kube_api.event_rate_limit.configuration` are set. https://github.com/rancher/terraform-provider-rancher2/issues/546
* Fixed `rancher2_cluster_template` required argument definition on docs
* Fixed `Apps & marketplace` guide for Rancher v2.5.0 format
* Fixed doc examples for activedirectory, freeipa and openldap auth providers
* Fixed `rancher2_app_v2` resource to properly pass global values to sub charts. https://github.com/rancher/terraform-provider-rancher2/issues/545
* Fixed `rancher2_app_v2` resource to don't override name nor namespace on App v2 not certified by rancher
* Fixed `rancher2_cluster` docs, adding missed `gke_config.enable_master_authorized_network` argument

## 1.10.6 (November 11, 2020)

FEATURES:



ENHANCEMENTS:


BUG FIXES:

* Fixed `flattenClusterTemplateRevisions` func to avoid crash on `rancher2_cluster_template` resource at some circumstances

## 1.10.5 (November 11, 2020)

FEATURES:

* **Deprecated Argument:** `rancher2_cluster.eks_import` - (Optional) Use `rancher2_cluster.eks_config_v2` instead. Just for Rancher v2.5.0 and above
* **New Argument:** `rancher2_cluster.eks_config_v2` - (Optional) EKS cluster import and new management support. Just for Rancher v2.5.0 and above

ENHANCEMENTS:

* Updated go mod to support Rancher `v2.5.2`
* Updated acceptance tests to use Rancher `v2.5.2`
* Improved `rancher2_bootstrap` on resource creation. Number of retires on `bootstrapDoLogin` function can be configured with `retries` provider argument
* Updated `rancher2_catalog_v2` contextualized resource id with `cluster_id` prefix
* Updated `rancher2_app_v2` contextualized resource id with `cluster_id` prefix
* Updated `rancher2_app_v2` to show helm operation log if fail
* Updated `rancher2_app_v2.values` argument as sensitive

BUG FIXES:

* Fixed `rancher2_cluster.rke_config.upgrade_strategy.drain` argument to set false value properly
* Fixed `Apps & marketplace` guide for Rancher v2.5.0 format
* Fixed `rancher2_app_v2.values` argument to avoid false diff
* Fixed `rancher2_cluster_role_template_binding` and  `rancher2_cluster_role_template_binding` arguments to forceNew on update

## 1.10.4 (October 29, 2020)

FEATURES:

* **New Argument:** `rancher2_cluster.oke_config` - (Optional) Oracle OKE configuration
* **New Argument:** `rancher2_node_template.openstack_config.application_credential_id` - (Optional) OpenStack application credential id
* **New Argument:** `rancher2_node_template.openstack_config.application_credential_name` - (Optional) OpenStack application credential name
* **New Argument:** `rancher2_node_template.openstack_config.application_credential_secret` - (Optional) OpenStack application credential secret
* **New Argument:** `rancher2_notifier.dingtal_config` - (Optional) Dingtalk config for notifier. For Rancher v2.4.0 and above (list maxitems:1)
* **New Argument:** `rancher2_notifier.msteams_config` - (Optional) MSTeams config for notifier. For Rancher v2.4.0 and above (list maxitems:1)
* **New Argument:** `rancher2_cluster.eks_import` - (Optional) EKS cluster import and new management support. Just for Rancher v2.5.0 and above
* **New Argument:** `rancher2_bootstrap.ui_default_landing` - (Optional) Set default ui landing on Rancher bootstrap. Just for Rancher v2.5.0 and above
* **New Data Source:** `rancher2_catalog_v2` - Support new Rancher catalog V2 datasource. Just for Rancher v2.5.0 and above
* **New Resource:** `rancher2_catalog_v2` - Support new Rancher catalog V2 resource. Just for Rancher v2.5.0 and above
* **New Resource:** `rancher2_app_v2` - Support new Rancher app V2 resource. Just for Rancher v2.5.0 and above

ENHANCEMENTS:

* Added new computed `ca_cert` argument at `rancher2_cluster` resource and datasource
* Delete `rancher2_app` if created and got timeout to be active
* Updated golang to v1.14.9 and removing vendor folder
* Updated go mod to support Rancher `v2.5.1`
* Added dingtal_config and msteams_config arguments at rancher2_notifier resource. go code and docs
* Improved `rancher2_cluster_sync` wait for cluster monitoring
* Improved `rancher2_bootstrap` on resource creation. `bootstrapDoLogin` function will retry 3 times user/pass login before fail
* Updated acceptance tests to use Rancher `v2.5.1`, k3s `v1.18.9-k3s1` and cert-manager `v1.0.1`
* Added new `Apps & marketplace` guide for Rancher v2.5.0

BUG FIXES:

* Fix `rke_config.monitoring.replicas` argument to set default value to 1 if monitoring enabled
* Fix Rancher auth config apply on activedirectory, freeipa and openldap providers
* Fix `rancher2_cluster.rke_config.upgrade_strategy.drain` argument to set false value properly


## 1.10.3 (September 14, 2020)

FEATURES:



ENHANCEMENTS:



BUG FIXES:

* Fix `Error: string is required` upgrading rancher2 provider from v1.10.0 or lower

## 1.10.2 (September 10, 2020)

FEATURES:



ENHANCEMENTS:

* Updated go mod, vendor files and provider tests to support rancher 2.4.8 and k3s v1.18.8-k3s1
* Added `rancher2_cluster_sync.state_confirm` argument to wait until active status is confirmed a number of times
* Added `syslog_config.enable_tls` argument to cluster and project logging

BUG FIXES:

* Fix `rke_config.cloud_provider.name` argument to not be validated
* Fix `rancher2_certificate` resource update
* Fix false diff if `rancher2_project.project_monitoring_input` not specified
* Fix `rancher2_token.ttl` argument to work properly on Rancher up to v2.4.7
* Fix `rancher2_namespace.resource_quota` argument to computed
* Fix `rancher2_app` resource to wait until created/updated

## 1.10.1 (August 27, 2020)

FEATURES:



ENHANCEMENTS:

* Added `nsg` support on `azure_config` argument on `rancher2_node_template` resource
* Updated go mod, vendor files and provider tests to support rancher 2.4.6
* Added aws kms key id support to `rancher2_node_template`

BUG FIXES:

* Fix `rke_config.event_rate_limit.configuration` argument to work properly
* Fix cluster and project role template binding doc files name
* Fix `rancher2_cluster_sync` resource error if referred cluster deleted out of band
* Fix `rancher2_namespace` and `rancher2_project` resources error if destroyed by not global admin user
* Fix `rancher2_app` resource error if referred project deleted out of band
* Fix `rancher2_app` doc typo on `target_namespace` argument description
* Fix `rancher2_cluster` and `rancher2_project` resources error if created with monitoring enabled by not global admin user
* Fix `rancher2_token` to set annotations and labels as computed attibutes
* Fix `rke_config.secrets_encryption_config.custom_config` argument to work properly
* Fix `rancher2_token.ttl` argument to work properly on Rancher v2.4.6
* Fix `rancher2_project` resource applying `pod_security_policy_template_id` argument on creation

## 1.10.0 (July 29, 2020)

FEATURES:

* **Deprecated Argument:** `rancher2_cluster.enable_cluster_istio` - Deploy istio using `rancher2_app` resource instead
* **New Argument:** `rancher2_cluster.istio_enabled` - (Computed) Is istio enabled at cluster?

ENHANCEMENTS:

* Added `wait` argument to rancher2_app
* Added configurable retry logic when Rancher responds with "405 method not allowed" for `rancher2_node_template` resource
* Added drone pipeline definition to publish provider at terraform registry
* Updated docs to terraform registry format

BUG FIXES:

* Fixes on `rancher2_cluster_template` resource:
  * Update default revision. Related to https://github.com/rancher/terraform-provider-rancher2/issues/393
  * Import. Related to https://github.com/rancher/terraform-provider-rancher2/issues/386
  * Delete old template revisions. Related to https://github.com/rancher/terraform-provider-rancher2/issues/397
* Fixed import resource description on doc files
* Fixed bootstrap link on doc website

## 1.9.0 (June 29, 2020)

FEATURES:



ENHANCEMENTS:

* Updated acceptance tests:
  * run rancher HA environment on k3s v1.18.2-k3s1
  * integrated rancher update scenario from v2.3.6 to v2.4.5
* Updated local cluster on `rancher2_bootstrap` resource, due to issue https://github.com/rancher/rancher/issues/16213
* Added `load_balancer_sku` argument to `azure_cloud_provider` configuration
* Added `nodelocal` argument to `rke_config.dns` argument on `rancher2_cluster` resource
* Added `view` verb to `rules` argument for `rancher2_node_template` resource
* Updated golang to v1.13, modules and vendor files
* Updated Rancher support to v2.4.5
* Added full feature to `rke_config.monitoring` argument
* Added `external` as allowed value on `rke_config.cloud_provider` argument on `rancher2_cluster` resource
* Added `region` argument on `gke_config` for `rancher2_cluster` resource
* Updated `annotations` and `labels` arguments to supress diff when name contains `cattle.io/` or `rancher.io/`

BUG FIXES:

* Fixed `nodeTemplateStateRefreshFunc` function on `rancher2_node_template` resource to check if returned error is forbidden
* Updated `rancher2_app` resource to fix local cluster scoped catalogs
* Updated api bool fields with default=true to `*bool`. Related to https://github.com/rancher/types/pull/1083
* Fixed update on `rancher2_cluster_template` resource. Related to https://github.com/terraform-providers/terraform-provider-rancher2/issues/365

## 1.8.3 (April 09, 2020)

FEATURES:



ENHANCEMENTS:



BUG FIXES:

* Fix project alert group and alert rule datasource and resoruce documentation
* Added `version` argument to `cluster_monitoring_input` argument on `rancher2_cluster` and `rancher2_project` resources
* Fixed rancher timeout on bootstrapping

## 1.8.2 (April 02, 2020)

FEATURES:



ENHANCEMENTS:

* Added `fixNodeTemplateID` to fix `rancher2_node_template` ID upgrading up to v2.3.3. Issue [#195](https://github.com/terraform-providers/terraform-provider-rancher2/issues/195)
* Updated rnacher to v2.4.2 on acceptance test

BUG FIXES:

* Fix `upgrading` state on resourceRancher2ClusterUpdate() function
* Updated process for getting rke supported kubernetes version
* Set `version` argument on `rancher2_catalog` as computed

## 1.8.1 (March 31, 2020)

FEATURES:



ENHANCEMENTS:



BUG FIXES:

* Fix init provider if api_url is dependent of infra that is not yet deployed

## 1.8.0 (March 31, 2020)

FEATURES:

* **New Data Source:** `rancher2_cluster_scan`

ENHANCEMENTS:

* Added `wait_monitoring` argument to `rancher2_cluster_sync` resource
* Added `retries` config argument and `isRancherActive()` function
* Updated go modules and vendor files to rancher v2.4.0
* Updated rancher to v2.4.0 and k3s to v1.17.4-k3s1 on acceptance tests
* New rancher v2.4.0 features:
  * Added `group_principal_id` argument to `rancher2_global_role_binding` resource
  * Added `k3s_config` argument to `rancher2_cluster` datasource and resource
  * Added `version` argument to `rancher2_catalog` datasource and resource
  * Added `upgrade_strategy` argument to `rke_config` on `rancher2_cluster` resource
  * Added `scheduled_cluster_scan` argument on `rancher2_cluster` and `rancher2_cluster_template` resources
  * Added `rancher2_cluster_scan` datasource
* Added `fixNodeTemplateID` to fix `rancher2_node_template` ID upgrading up to v2.3.3. Issue [#195](https://github.com/terraform-providers/terraform-provider-rancher2/issues/195)

BUG FIXES:

* Added `enable_json_parsing` argument to cluster and project logging
* Sync resource delete with rancher API
* Fix recipient update on cluster and project alert groups

## 1.7.3 (March 24, 2020)

FEATURES:

* **New Data Source:** `rancher2_pod_security_policy_template`
* **New Resource:** `rancher2_pod_security_policy_template`

ENHANCEMENTS:

* Updated `rancher/norman` go modules and vendor files
* Added `plugin` optional value `none` to `rke_config` argument on `rancher2_cluster` resource
* Updated multiline arguments to trim spaces by default and avoid false diff
* Updated `rancher/types` go modules and vendor files
* Added `mtu` argument to `rke_config.network` argument on `rancher2_cluster` resource
* Added `custom_target_config` argument to `rancher2_cluster_logging` and `rancher2_project_logging` resources
* Updated `aks_config`, `eks_config` and `gke_config` arguments ti proper updte `rancher2_cluster` resource

BUG FIXES:

* Fix `audit_log.configuration.policy` argument to `rke_config.services.kube_api` argument on `rancher2_cluster` resource
* Added `plugin` optional value `none` to `rke_config` argument on `rancher2_cluster` resource
* Updated multiline arguments to trim spaces by default and avoid false diff
* Updated `private_key_file` definition for openstack driver on `rancher2_node_template` docs
* Updated `private_key_file` definition for openstack driver on `rancher2_node_template` docs
* Fixed `rke_config.cloud_provider.aws_cloud_provider.global` argument as computed to avoid false diff

## 1.7.2 (January 28, 2020)

FEATURES:



ENHANCEMENTS:

* Added `refresh` argument to `rancher2_catalog` resource
* Added `name` and `is_external` arguments to `rancher2_user` datasource
* Added `delete_not_ready_after_secs` and `node_taints` arguments to `node_pool` resource
* Added `delete_not_ready_after_secs` and `node_taints` arguments to `rancher2_node_pool` resource
* Updated `github.com/rancher/types` and `github.com/rancher/norman` go modules and vendor files to support rancher v2.3.3
* Splitted schema, structure and test `cluster_rke_config_services` files for every rke service
* Added `ssh_cert_path` argument to `rke_config` argument on `rancher2_cluster` resource
* Added `audit_log`, `event_rate_limit` and `secrets_encryption_config` arguments to `rke_config.services.kube_api` argument on `rancher2_cluster` resource
* Added `generate_serving_certificate` argument to `rke_config.services.kubelet` argument on `rancher2_cluster` resource
* Added `driver_id` argument on `rancher2_node_template` resource to reference user created `rancher2_node_driver`

BUG FIXES:

* Fix `template_revisions` update on `rancher2_cluster_template` resource
* Fix `rke_config.services.kube_api.policy` argument on `rancher2_cluster` resource
* Fix `data` argument set as sensitive on `rancher2_secret` resource

## 1.7.1 (December 04, 2019)

FEATURES:



ENHANCEMENTS:

* Added GetRancherVersion function to provider config
* Updated `vsphere_config` argument schema on `rancher2_node_template` resource to support Rancher v2.3.3 features
* Updated rancher to v2.3.3 and k3s to v0.10.2 on acceptance tests

BUG FIXES:

* Set `annotations` argument as computed on `rancher2_node_template` resource
* Added `rancher2_node_template` resource workaround on docs when upgrade Rancher to v2.3.3

## 1.7.0 (November 20, 2019)

FEATURES:

* **New Resource:** `rancher2_token`

ENHANCEMENTS:

* Added `always_pull_images` argument on `kube_api` argument on `rke_config` argument for `rancher2_clusters` resource
* Added resource deletion if not getting active state on creation for `rancher2_catalog` resource
* Updated rancher to v2.3.2 and k3s to v0.10.1 on acceptance tests
* Added `desired nodes` support on `eks_config` argument on `rancher2_cluster` resource
* Added `managed disk` support on `azure_config` argument on `rancher2_node_template` resource
* Migrated provider to use `terraform-plugin-sdk`
* Updated `rancher2_etcd_backup` documentation

BUG FIXES:

* Fix `password` argument update for `rancher2_catalog` resource
* Fix `rancher2_app` update issue on Rancher v2.3.2
* Fix: set `key` argument as sensitive on `rancher2_certificate` resource.
* Fix continuous diff issues on `rancher2_project` resource
* Fix `pod_security_policy_template_id` update on `rancher2_project` resource
* Fix continuous diff issues on `rancher2_namespace` resource

## 1.6.0 (October 08, 2019)

FEATURES:

* **New Data Source:** `rancher2_cluster_alert_group`
* **New Data Source:** `rancher2_cluster_alert_rule`
* **New Data Source:** `rancher2_cluster_template`
* **New Data Source:** `rancher2_notifier`
* **New Data Source:** `rancher2_project_alert_group`
* **New Data Source:** `rancher2_project_alert_rule`
* **New Data Source:** `rancher2_role_template`
* **New Resource:** `rancher2_auth_config_keycloak`
* **New Resource:** `rancher2_auth_config_okta`
* **New Resource:** `rancher2_cluster_alert_group`
* **New Resource:** `rancher2_cluster_alert_rule`
* **New Resource:** `rancher2_cluster_sync`
* **New Resource:** `rancher2_cluster_template`
* **New Resource:** `rancher2_notifier`
* **New Resource:** `rancher2_project_alert_group`
* **New Resource:** `rancher2_project_alert_rule`
* **New Resource:** `rancher2_role_template`

ENHANCEMENTS:

* Added `monitoring_input` argument to define monitoring config for `rancher2_cluster` and `rancher2_project`
* Improved capitalization/spelling/grammar/etc in docs

BUG FIXES:

* Fix `expandAppExternalID` function on `rancher2_app` resource. Function was generating a wrong `ExternalID` catalog URL, on `cluster` and `project` scope
* Fix `flattenMultiClusterApp` function on `rancher2_multi-cluster_app` resource. Function wasn't updating fine `catalog_name`, `template_name` and/or `template_version` arguments, when contains char `-`
* Fix: set `value_yaml` multiline argument as base64 encoded
* Fix: removed `restricted` and `unrestricted` values checking for `default_pod_security_policy_template_id` argument on `rancher2_cluster` resource

## 1.5.0 (September 06, 2019)

FEATURES:

* **New Data Source:** `rancher2_app`
* **New Data Source:** `rancher2_certificate`
* **New Data Source:** `rancher2_multi_cluster_app`
* **New Data Source:** `rancher2_node_template`
* **New Data Source:** `rancher2_secret`
* **New Resource:** `rancher2_certificate`
* **New Resource:** `rancher2_app`
* **New Resource:** `rancher2_multi_cluster_app`
* **New Resource:** `rancher2_secret`

ENHANCEMENTS:

* Updated default image to `canonical:UbuntuServer:18.04-LTS:latest` on Azure node template
* Added `folder` argument on `s3_backup_config`
* Updated `github.com/rancher/types` and `github.com/rancher/norman` go modules and vendor files to support rancher v2.2.8
* Updated rancher to v2.2.8 and k3s to v0.8.0 on acceptance tests
* Added `key_pair_name` argument on `eks_config` argument on `rancher2_cluster` resource
* Set `kubernetes_version` argument as required on `eks_config` argument on `rancher2_cluster` resource
* Set `quantity` argument as optional with default value `1` on `rancher2_node_pool` resource. Added validation that value >= 1

BUG FIXES:

* Fix: `container_resource_limit` argument update issue on `rancher2_namespace` and `rancher2_project` resources update
* Fix: `sidebar_current` definition on datasources docs
* Fix: set `access_key` and `secret_key` arguments as optional on `s3_backup_config`
* Fix: crash `rancher2_cluster`  datasource and resource if `enableNetworkPolicy` doesn't exist
* Fix: don't delete builtin cluster nor node drivers from rancher on tf destroy
* Fix: wrong updates on not changed sensitive arguments on `rancher2_cluster_logging` and `rancher2_project_logging` resources

## 1.4.1 (August 16, 2019)

FEATURES:

ENHANCEMENTS:

BUG FIXES:

* Fix: auth issue when using `access_key` and `secret_key`

## 1.4.0 (August 15, 2019)

FEATURES:

* **New Data Source:** `rancher2_catalog`
* **New Data Source:** `rancher2_cloud_credential`
* **New Data Source:** `rancher2_cluster`
* **New Data Source:** `rancher2_cluster_driver`
* **New Data Source:** `rancher2_cluster_logging`
* **New Data Source:** `rancher2_cluster_role_template_binding`
* **New Data Source:** `rancher2_etcd_backup`
* **New Data Source:** `rancher2_global_role_binding`
* **New Data Source:** `rancher2_namespace`
* **New Data Source:** `rancher2_node_driver`
* **New Data Source:** `rancher2_node_pool`
* **New Data Source:** `rancher2_project_logging`
* **New Data Source:** `rancher2_project_role_template_binding`
* **New Data Source:** `rancher2_registry`
* **New Data Source:** `rancher2_user`
* **New Resource:** `rancher2_global_role_binding`
* **New Resource:** `rancher2_registry`
* **New Resource:** `rancher2_user`

ENHANCEMENTS:

* Set `session_token` argument as sensitive on `eks_config` argument on `rancher2_cluster` resource
* Added `wait_for_cluster` argument on `rancher2_namespace` and `rancher2_project` resources
* Set default value to `engine_install_url` argument on `rancher2_node_template` resource
* Added `enable_cluster_monitoring` argument to `rancher2_cluster` resource and datasource
* Added `enable_project_monitoring` argument to `rancher2_project` resource and datasource
* Added `token` argument on `cluster_registration_token` argument to rancher2_cluster resource and datasource
* Set default value to `engine_install_url` argument on `rancher2_node_template` resource
* Added `custom_ca` argument on etcd `s3_backup_config` on `rancher2_cluster` and `rancher2_etcd_backup` resources
* Updated `github.com/rancher/types` and `github.com/rancher/norman` go modules and vendor files to support rancher v2.2.6
* Updated rancher to v2.2.6 and k3s to v0.7.0 on acceptance tests
* Added cluster and project scope support on `rancher2_catalog` resource and datasource
* Updated `provider` config validation to enable bootstrap and resource creation at same run
* Added `container_resource_limit` argument on `rancher2_namespace` and `rancher2_project` resources and datasources
* Added `pod_security_policy_template_id` on `rancher2_project` resource

BUG FIXES:

* Fix: `toArrayString` and `toMapString` functions to check `nil` values
* Fix: Set `kubernetes_version` argument as required on `aks_config` argument on `rancher2_cluster` resource
* Fix: Set `security_groups`, `service_role`, `subnets` and `virtual_network` arguments as optional to `eks_config` argument on `rancher2_cluster` resource
* Fix: Removed `docker_version` argument from `rancher2_node_template` resource

## 1.3.0 (June 26, 2019)

FEATURES:

ENHANCEMENTS:

* Added `scheduler` argument to `services`-`rke_config` argument on `rancher2_cluster` resource

BUG FIXES:

* Fix: index out of range issue on `vsphere_cloud_provider`-`cloud_provider`-`rke_config` argument on `rancher2_cluster` resource

## 1.2.0 (June 12, 2019)

FEATURES:

* **New Data Source:** `rancher2_project`

ENHANCEMENTS:

* Added `cluster_auth_endpoint` argument to `rancher2_cluster` resource
* Added `default_pod_security_policy_template_id` argument to `rancher2_cluster` resource
* Added `enable_network_policy` argument to `rancher2_cluster` resource
* Updated acceptance tests
  * k3s version updated to v0.5.0
  * Rancher version updated to v2.2.4

BUG FIXES:

* Fix: set default value to `true` on `ignore_docker_version`-`rke_config` argument on `rancher2_cluster` resource
* Fix: set default value to `false` on `pod_security_policy`-`services`-`rke_config` argument on `rancher2_cluster` resource
* Fix: typo on `boot2docker_url`-`vsphere_config` argument name on `rancher2_node_template` resource docs
* Fix: set `monitor_delay` and `monitor_timeout` fields as string type for openstack load_balancer config on `cloud_provider`-`rke_config` argument on `rancher2_cluster` resource
* Fix: Updated `rancher2_etcd_backup` resource to work on rancher v2.2.4

## 1.1.0 (May 29, 2019)

FEATURES:

ENHANCEMENTS:

* Added `default_project_id` & `system_project_id` attributes to `rancher2_cluster` resource
* Added support to move `rancher2_namespace` resource to a rancher project when import
* Added support to terraform 0.12

BUG FIXES:

* Fix: Updated `flattenNamespace` function on `rancher2_namespace` resource to avoid no empty plan if `resource_quota` is not specified
* Fix: Updated `rke_config` argument for openstack cloud_provider on `rancher2_cluster` resource:
  * Removed `used_id` field on global argument in favour of `username` following [k8s openstack cloud provider docs](https://github.com/kubernetes/cloud-provider-openstack/blob/master/docs/provider-configuration.md#global-required-parameters)
  * Set computed=true on optional field to avoid no empty plan if not specified

## 1.0.0 (May 14, 2019)

* Initial Terraform Ecosystem Release


## v0.2.0-rc5 (Unreleased)

FEATURES:

ENHANCEMENTS:

* Updated `rancher2_cluster` `rke_config` argument to support `aws_cloud_provider` config
* Updated k3s version to v0.4.0 to run acceptance tests
* Added support to openstack and vsphere drivers on `rancher2_cloud_credential` resource
* Added support to openstack and vsphere drivers on `rancher2_node_template` resource

BUG FIXES:

* Fix: Updated `rancher2_cluster` resource to save correctly S3 and cloud providers passwords on `rke_config`
* Updated `rancher2_cloud_credential` resource to save correctly S3 password
* Updated `rancher2_etcd_backup` resource to save correctly S3 password

## v0.2.0-rc4 (Unreleased)

FEATURES:

* **New Resource:** `rancher2_bootstrap`
* **New Resource:** `rancher2_cloud_credential`
* **New Resource:** `rancher2_cluster_driver`
* **New Resource:** `rancher2_etcd_backup`

ENHANCEMENTS:

* Added `.drone.yml` file to also support run rancher pipeline
* Added `rancher2_node_pool` resource tests
* Added `rancher2_auth_config_*` resource tests
* Updated and reviewed docs format
* Added support to rancher v2.2.x
* Updated `rancher2_cluster` `rke_config` argument to support:
  * etcd service `backup_config` with local and S3 storage backends
  * `dns` config
  * `weave` network provider
* Splitted resources into own schema, structure and import files.
* Added support to amazonec2, azure and digitalocean drivers on `rancher2_cloud_credential` resource
* Added support to local and S3 storage backends on `rancher2_etcd_backup` resource

BUG FIXES:

* Fix: drone build image to golang:1.12.3 to fix go fmt issues
* Fix: removed test on apply for `rancher2_auth_config_*` resources
* Fix: updated `api_url` field as required on provider.go
* Fix: updated `rancher2_namespace` move to a project after import it from k8s cluster

## v0.2.0-rc3 (Unreleased)

FEATURES:

ENHANCEMENTS:

* Added `Sensitive: true` option to fields with sensible data

BUG FIXES:

* Fix: set rke cluster `cloud_provider_vsphere` disk and network as optional and computed fields

## v0.2.0-rc2 (Unreleased)

FEATURES:

ENHANCEMENTS:

* Added `Sensitive: true` option to fields with sensible data
* Added `kube_config` computed field on cluster resources
* Added `ami` and `associate_worker_node_public_ip` fields for `eks_config` on cluster resources
* Added all available fields for rke_config on cluster resources
* Added `manifest_url` and `windows_node_command` fields for `cluster_registration_token` on cluster resources
* Added `creation` argument on `etcd` service for rke_config on cluster resources

BUG FIXES:

* Fix: added updating pending state on cluster resource update
* Fix: checking if `cluster_registration_token` exists on cluster resource creation
* Fix: typo on `gke_config` credential field on cluster resource
* Fix: Updated auth resources to avoid permission denied error

## 0.1.0-rc1 (Unreleased)

FEATURES:

* **New Resource:** `rancher2_auth_config_activedirectory`
* **New Resource:** `rancher2_auth_config_adfs`
* **New Resource:** `rancher2_auth_config_azuread`
* **New Resource:** `rancher2_auth_config_freeipa`
* **New Resource:** `rancher2_auth_config_github`
* **New Resource:** `rancher2_auth_config_openldap`
* **New Resource:** `rancher2_auth_config_ping`
* **New Resource:** `rancher2_catalog`
* **New Resource:** `rancher2_cluster`
* **New Resource:** `rancher2_cluster_logging`
* **New Resource:** `rancher2_cluster_role_template_binding`
* **New Resource:** `rancher2_namespace`
* **New Resource:** `rancher2_node_driver`
* **New Resource:** `rancher2_node_pool`
* **New Resource:** `rancher2_node_template`
* **New Resource:** `rancher2_project`
* **New Resource:** `rancher2_project_logging`
* **New Resource:** `rancher2_project_role_template_binding`
* **New Resource:** `rancher2_setting`

ENHANCEMENTS:

* First release candidate of the rancher2 provider.
* resource/rancher2_cluster: support for providers:
  * Amazon EKS
  * Azure AKS
  * Google GKE
  * Imported
  * RKE
    * Cloud providers adding node pools
    * Custom
* resource/rancher2_cluster_logging: support for providers:
  * Elasticsearch
  * Fluentd
  * Kafka
  * Splunk
  * Syslog
* resource/rancher2_namespace: quota limits support on Rancher v2.1.x or higher
  * Amazon EC2
  * Azure
  * Digitalocean
* resource/rancher2_project: quota limits support on Rancher v2.1.x or higher
* resource/rancher2_project_logging: support for providers:
  * Elasticsearch
  * Fluentd
  * Kafka
  * Splunk
  * Syslog
* resource/rancher2_node_template: support for providers:

BUG FIXES:<|MERGE_RESOLUTION|>--- conflicted
+++ resolved
@@ -8,20 +8,14 @@
 
 ENHANCEMENTS:
 
-<<<<<<< HEAD
 * Improved `rancher2_cluster_sync` with new cluster state check method and new option to wait until alerting is enabled
-=======
 * Updated `rancher2_catalog_v2` schema resource, defining conflict between `git_repo` and `url` arguments
->>>>>>> 9a258418
 
 BUG FIXES:
 
 * Fix `rancher2_node_pool` resource, adding `forcenew` property to not updatable arguments
-<<<<<<< HEAD
 * Fix `rancher2_cluster` resource, fixing provider crash if `cluster_monitoring_input` argument is deleted
-=======
 * Fix `rancher2_catalog_v2` resource, just setting default `git_branch` value if `git_repo` is specified
->>>>>>> 9a258418
 
 ## 1.13.0 (March 31, 2021)
 
