--- conflicted
+++ resolved
@@ -1,4 +1,4 @@
-## 1.6.1 (Unreleased)
+## 1.7.0 (Unreleased)
 
 FEATURES:
 
@@ -8,26 +8,19 @@
 
 * Added `always_pull_images` argument on `kube_api` argument on `rke_config` argument for `rancher2_clusters` resource
 * Added resource deletion if not getting active state on creation for `rancher2_catalog` resource
-<<<<<<< HEAD
 * Updated rancher to v2.3.2 and k3s to v0.10.1 on acceptance tests
-=======
 * Added `desired nodes` support on `eks_config` argument on `rancher2_cluster` resource
 * Added `managed disk` support on `azure_config` argument on `rancher2_node_template` resource
 * Migrated provider to use `terraform-plugin-sdk`
->>>>>>> 43a84ecd
 
 BUG FIXES:
 
 * Fix `password` argument update for `rancher2_catalog` resource
-<<<<<<< HEAD
-* Fix: set `key` argument as sensitive on `rancher2_certificate` resource
 * Fix `rancher2_app` update issue on Rancher v2.3.2
-=======
 * Fix: set `key` argument as sensitive on `rancher2_certificate` resource. 
 * Fix continuous diff issues on `rancher2_project` resource
 * Fix `pod_security_policy_template_id` update on `rancher2_project` resource
 * Fix continuous diff issues on `rancher2_namespace` resource
->>>>>>> 43a84ecd
 
 ## 1.6.0 (October 08, 2019)
 
