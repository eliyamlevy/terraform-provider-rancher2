## 1.7.3 (Unreleased)

FEATURES:



ENHANCEMENTS:

* Added `plugin` optional value `none` to `rke_config` argument on `rancher2_cluster` resource

BUG FIXES:

<<<<<<< HEAD
* Fix `audit_log.configuration.policy` argument to `rke_config.services.kube_api` argument on `rancher2_cluster` resource
* Updated `private_key_file` definition for openstack driver on `rancher2_node_template` docs 
=======

>>>>>>> 48c2c013

## 1.7.2 (January 28, 2020)

FEATURES:



ENHANCEMENTS:

* Added `refresh` argument to `rancher2_catalog` resource
* Added `name` and `is_external` arguments to `rancher2_user` datasource
* Added `delete_not_ready_after_secs` and `node_taints` arguments to `node_pool` resource
* Added `delete_not_ready_after_secs` and `node_taints` arguments to `rancher2_node_pool` resource
* Updated `github.com/rancher/types` and `github.com/rancher/norman` go modules and vendor files to support rancher v2.3.3
* Splitted schema, structure and test `cluster_rke_config_services` files for every rke service 
* Added `ssh_cert_path` argument to `rke_config` argument on `rancher2_cluster` resource
* Added `audit_log`, `event_rate_limit` and `secrets_encryption_config` arguments to `rke_config.services.kube_api` argument on `rancher2_cluster` resource
* Added `generate_serving_certificate` argument to `rke_config.services.kubelet` argument on `rancher2_cluster` resource
* Added `driver_id` argument on `rancher2_node_template` resource to reference user created `rancher2_node_driver`

BUG FIXES:

* Fix `template_revisions` update on `rancher2_cluster_template` resource
* Fix `rke_config.services.kube_api.policy` argument on `rancher2_cluster` resource
* Fix `data` argument set as sensitive on `rancher2_secret` resource

## 1.7.1 (December 04, 2019)

FEATURES:



ENHANCEMENTS:

* Added GetRancherVersion function to provider config
* Updated `vsphere_config` argument schema on `rancher2_node_template` resource to support Rancher v2.3.3 features
* Updated rancher to v2.3.3 and k3s to v0.10.2 on acceptance tests

BUG FIXES:

* Set `annotations` argument as computed on `rancher2_node_template` resource
* Added `rancher2_node_template` resource workaround on docs when upgrade Rancher to v2.3.3

## 1.7.0 (November 20, 2019)

FEATURES:

* **New Resource:** `rancher2_token`

ENHANCEMENTS:

* Added `always_pull_images` argument on `kube_api` argument on `rke_config` argument for `rancher2_clusters` resource
* Added resource deletion if not getting active state on creation for `rancher2_catalog` resource
* Updated rancher to v2.3.2 and k3s to v0.10.1 on acceptance tests
* Added `desired nodes` support on `eks_config` argument on `rancher2_cluster` resource
* Added `managed disk` support on `azure_config` argument on `rancher2_node_template` resource
* Migrated provider to use `terraform-plugin-sdk`
* Updated `rancher2_etcd_backup` documentation

BUG FIXES:

* Fix `password` argument update for `rancher2_catalog` resource
* Fix `rancher2_app` update issue on Rancher v2.3.2
* Fix: set `key` argument as sensitive on `rancher2_certificate` resource. 
* Fix continuous diff issues on `rancher2_project` resource
* Fix `pod_security_policy_template_id` update on `rancher2_project` resource
* Fix continuous diff issues on `rancher2_namespace` resource

## 1.6.0 (October 08, 2019)

FEATURES:

* **New Data Source:** `rancher2_cluster_alert_group`
* **New Data Source:** `rancher2_cluster_alert_rule`
* **New Data Source:** `rancher2_cluster_template`
* **New Data Source:** `rancher2_notifier`
* **New Data Source:** `rancher2_project_alert_group`
* **New Data Source:** `rancher2_project_alert_rule`
* **New Data Source:** `rancher2_role_template`
* **New Resource:** `rancher2_auth_config_keycloak`
* **New Resource:** `rancher2_auth_config_okta`
* **New Resource:** `rancher2_cluster_alert_group`
* **New Resource:** `rancher2_cluster_alert_rule`
* **New Resource:** `rancher2_cluster_sync`
* **New Resource:** `rancher2_cluster_template`
* **New Resource:** `rancher2_notifier`
* **New Resource:** `rancher2_project_alert_group`
* **New Resource:** `rancher2_project_alert_rule`
* **New Resource:** `rancher2_role_template`

ENHANCEMENTS:

* Added `monitoring_input` argument to define monitoring config for `rancher2_cluster` and `rancher2_project`
* Improved capitalization/spelling/grammar/etc in docs

BUG FIXES:

* Fix `expandAppExternalID` function on `rancher2_app` resource. Function was generating a wrong `ExternalID` catalog URL, on `cluster` and `project` scope
* Fix `flattenMultiClusterApp` function on `rancher2_multi-cluster_app` resource. Function wasn't updating fine `catalog_name`, `template_name` and/or `template_version` arguments, when contains char `-`
* Fix: set `value_yaml` multiline argument as base64 encoded
* Fix: removed `restricted` and `unrestricted` values checking for `default_pod_security_policy_template_id` argument on `rancher2_cluster` resource

## 1.5.0 (September 06, 2019)

FEATURES:

* **New Data Source:** `rancher2_app`
* **New Data Source:** `rancher2_certificate`
* **New Data Source:** `rancher2_multi_cluster_app`
* **New Data Source:** `rancher2_node_template`
* **New Data Source:** `rancher2_secret`
* **New Resource:** `rancher2_certificate`
* **New Resource:** `rancher2_app`
* **New Resource:** `rancher2_multi_cluster_app`
* **New Resource:** `rancher2_secret`

ENHANCEMENTS:

* Updated default image to `canonical:UbuntuServer:18.04-LTS:latest` on Azure node template
* Added `folder` argument on `s3_backup_config`
* Updated `github.com/rancher/types` and `github.com/rancher/norman` go modules and vendor files to support rancher v2.2.8
* Updated rancher to v2.2.8 and k3s to v0.8.0 on acceptance tests
* Added `key_pair_name` argument on `eks_config` argument on `rancher2_cluster` resource
* Set `kubernetes_version` argument as required on `eks_config` argument on `rancher2_cluster` resource
* Set `quantity` argument as optional with default value `1` on `rancher2_node_pool` resource. Added validation that value >= 1 

BUG FIXES:

* Fix: `container_resource_limit` argument update issue on `rancher2_namespace` and `rancher2_project` resources update
* Fix: `sidebar_current` definition on datasources docs
* Fix: set `access_key` and `secret_key` arguments as optional on `s3_backup_config`
* Fix: crash `rancher2_cluster`  datasource and resource if `enableNetworkPolicy` doesn't exist
* Fix: don't delete builtin cluster nor node drivers from rancher on tf destroy
* Fix: wrong updates on not changed sensitive arguments on `rancher2_cluster_logging` and `rancher2_project_logging` resources

## 1.4.1 (August 16, 2019)

FEATURES:

ENHANCEMENTS:

BUG FIXES:

* Fix: auth issue when using `access_key` and `secret_key`

## 1.4.0 (August 15, 2019)

FEATURES:

* **New Data Source:** `rancher2_catalog`
* **New Data Source:** `rancher2_cloud_credential`
* **New Data Source:** `rancher2_cluster`
* **New Data Source:** `rancher2_cluster_driver`
* **New Data Source:** `rancher2_cluster_logging`
* **New Data Source:** `rancher2_cluster_role_template_binding`
* **New Data Source:** `rancher2_etcd_backup`
* **New Data Source:** `rancher2_global_role_binding`
* **New Data Source:** `rancher2_namespace`
* **New Data Source:** `rancher2_node_driver`
* **New Data Source:** `rancher2_node_pool`
* **New Data Source:** `rancher2_project_logging`
* **New Data Source:** `rancher2_project_role_template_binding`
* **New Data Source:** `rancher2_registry`
* **New Data Source:** `rancher2_user`
* **New Resource:** `rancher2_global_role_binding`
* **New Resource:** `rancher2_registry`
* **New Resource:** `rancher2_user`

ENHANCEMENTS:

* Set `session_token` argument as sensitive on `eks_config` argument on `rancher2_cluster` resource
* Added `wait_for_cluster` argument on `rancher2_namespace` and `rancher2_project` resources
* Set default value to `engine_install_url` argument on `rancher2_node_template` resource
* Added `enable_cluster_monitoring` argument to `rancher2_cluster` resource and datasource
* Added `enable_project_monitoring` argument to `rancher2_project` resource and datasource
* Added `token` argument on `cluster_registration_token` argument to rancher2_cluster resource and datasource
* Set default value to `engine_install_url` argument on `rancher2_node_template` resource
* Added `custom_ca` argument on etcd `s3_backup_config` on `rancher2_cluster` and `rancher2_etcd_backup` resources
* Updated `github.com/rancher/types` and `github.com/rancher/norman` go modules and vendor files to support rancher v2.2.6
* Updated rancher to v2.2.6 and k3s to v0.7.0 on acceptance tests
* Added cluster and project scope support on `rancher2_catalog` resource and datasource
* Updated `provider` config validation to enable bootstrap and resource creation at same run
* Added `container_resource_limit` argument on `rancher2_namespace` and `rancher2_project` resources and datasources
* Added `pod_security_policy_template_id` on `rancher2_project` resource

BUG FIXES:

* Fix: `toArrayString` and `toMapString` functions to check `nil` values
* Fix: Set `kubernetes_version` argument as required on `aks_config` argument on `rancher2_cluster` resource
* Fix: Set `security_groups`, `service_role`, `subnets` and `virtual_network` arguments as optional to `eks_config` argument on `rancher2_cluster` resource
* Fix: Removed `docker_version` argument from `rancher2_node_template` resource

## 1.3.0 (June 26, 2019)

FEATURES:

ENHANCEMENTS:

* Added `scheduler` argument to `services`-`rke_config` argument on `rancher2_cluster` resource

BUG FIXES:

* Fix: index out of range issue on `vsphere_cloud_provider`-`cloud_provider`-`rke_config` argument on `rancher2_cluster` resource 

## 1.2.0 (June 12, 2019)

FEATURES:

* **New Data Source:** `rancher2_project`

ENHANCEMENTS:

* Added `cluster_auth_endpoint` argument to `rancher2_cluster` resource
* Added `default_pod_security_policy_template_id` argument to `rancher2_cluster` resource
* Added `enable_network_policy` argument to `rancher2_cluster` resource
* Updated acceptance tests
  * k3s version updated to v0.5.0
  * Rancher version updated to v2.2.4

BUG FIXES:

* Fix: set default value to `true` on `ignore_docker_version`-`rke_config` argument on `rancher2_cluster` resource
* Fix: set default value to `false` on `pod_security_policy`-`services`-`rke_config` argument on `rancher2_cluster` resource
* Fix: typo on `boot2docker_url`-`vsphere_config` argument name on `rancher2_node_template` resource docs
* Fix: set `monitor_delay` and `monitor_timeout` fields as string type for openstack load_balancer config on `cloud_provider`-`rke_config` argument on `rancher2_cluster` resource
* Fix: Updated `rancher2_etcd_backup` resource to work on rancher v2.2.4

## 1.1.0 (May 29, 2019)

FEATURES:

ENHANCEMENTS:

* Added `default_project_id` & `system_project_id` attributes to `rancher2_cluster` resource
* Added support to move `rancher2_namespace` resource to a rancher project when import
* Added support to terraform 0.12

BUG FIXES:

* Fix: Updated `flattenNamespace` function on `rancher2_namespace` resource to avoid no empty plan if `resource_quota` is not specified
* Fix: Updated `rke_config` argument for openstack cloud_provider on `rancher2_cluster` resource:
  * Removed `used_id` field on global argument in favour of `username` following [k8s openstack cloud provider docs](https://github.com/kubernetes/cloud-provider-openstack/blob/master/docs/provider-configuration.md#global-required-parameters)
  * Set computed=true on optional field to avoid no empty plan if not specified

## 1.0.0 (May 14, 2019)

* Initial Terraform Ecosystem Release


## v0.2.0-rc5 (Unreleased)

FEATURES:

ENHANCEMENTS:

* Updated `rancher2_cluster` `rke_config` argument to support `aws_cloud_provider` config
* Updated k3s version to v0.4.0 to run acceptance tests
* Added support to openstack and vsphere drivers on `rancher2_cloud_credential` resource
* Added support to openstack and vsphere drivers on `rancher2_node_template` resource

BUG FIXES:

* Fix: Updated `rancher2_cluster` resource to save correctly S3 and cloud providers passwords on `rke_config`
* Updated `rancher2_cloud_credential` resource to save correctly S3 password
* Updated `rancher2_etcd_backup` resource to save correctly S3 password

## v0.2.0-rc4 (Unreleased)

FEATURES:

* **New Resource:** `rancher2_bootstrap`
* **New Resource:** `rancher2_cloud_credential`
* **New Resource:** `rancher2_cluster_driver`
* **New Resource:** `rancher2_etcd_backup`

ENHANCEMENTS:

* Added `.drone.yml` file to also support run rancher pipeline
* Added `rancher2_node_pool` resource tests
* Added `rancher2_auth_config_*` resource tests
* Updated and reviewed docs format
* Added support to rancher v2.2.x
* Updated `rancher2_cluster` `rke_config` argument to support:
  * etcd service `backup_config` with local and S3 storage backends
  * `dns` config
  * `weave` network provider
* Splitted resources into own schema, structure and import files.
* Added support to amazonec2, azure and digitalocean drivers on `rancher2_cloud_credential` resource
* Added support to local and S3 storage backends on `rancher2_etcd_backup` resource

BUG FIXES:

* Fix: drone build image to golang:1.12.3 to fix go fmt issues
* Fix: removed test on apply for `rancher2_auth_config_*` resources
* Fix: updated `api_url` field as required on provider.go
* Fix: updated `rancher2_namespace` move to a project after import it from k8s cluster

## v0.2.0-rc3 (Unreleased)

FEATURES:

ENHANCEMENTS:

* Added `Sensitive: true` option to fields with sensible data

BUG FIXES:

* Fix: set rke cluster `cloud_provider_vsphere` disk and network as optional and computed fields

## v0.2.0-rc2 (Unreleased)

FEATURES:

ENHANCEMENTS:

* Added `Sensitive: true` option to fields with sensible data
* Added `kube_config` computed field on cluster resources
* Added `ami` and `associate_worker_node_public_ip` fields for `eks_config` on cluster resources
* Added all available fields for rke_config on cluster resources
* Added `manifest_url` and `windows_node_command` fields for `cluster_registration_token` on cluster resources
* Added `creation` argument on `etcd` service for rke_config on cluster resources

BUG FIXES:

* Fix: added updating pending state on cluster resource update
* Fix: checking if `cluster_registration_token` exists on cluster resource creation
* Fix: typo on `gke_config` credential field on cluster resource
* Fix: Updated auth resources to avoid permission denied error

## 0.1.0-rc1 (Unreleased)

FEATURES:

* **New Resource:** `rancher2_auth_config_activedirectory`
* **New Resource:** `rancher2_auth_config_adfs`
* **New Resource:** `rancher2_auth_config_azuread`
* **New Resource:** `rancher2_auth_config_freeipa`
* **New Resource:** `rancher2_auth_config_github`
* **New Resource:** `rancher2_auth_config_openldap`
* **New Resource:** `rancher2_auth_config_ping`
* **New Resource:** `rancher2_catalog`
* **New Resource:** `rancher2_cluster`
* **New Resource:** `rancher2_cluster_logging`
* **New Resource:** `rancher2_cluster_role_template_binding`
* **New Resource:** `rancher2_namespace`
* **New Resource:** `rancher2_node_driver`
* **New Resource:** `rancher2_node_pool`
* **New Resource:** `rancher2_node_template`
* **New Resource:** `rancher2_project`
* **New Resource:** `rancher2_project_logging`
* **New Resource:** `rancher2_project_role_template_binding`
* **New Resource:** `rancher2_setting`

ENHANCEMENTS:

* First release candidate of the rancher2 provider.
* resource/rancher2_cluster: support for providers:
  * Amazon EKS
  * Azure AKS
  * Google GKE
  * Imported
  * RKE
    * Cloud providers adding node pools
    * Custom
* resource/rancher2_cluster_logging: support for providers:
  * Elasticsearch
  * Fluentd
  * Kafka
  * Splunk
  * Syslog
* resource/rancher2_namespace: quota limits support on Rancher v2.1.x or higher
  * Amazon EC2
  * Azure
  * Digitalocean
* resource/rancher2_project: quota limits support on Rancher v2.1.x or higher
* resource/rancher2_project_logging: support for providers:
  * Elasticsearch
  * Fluentd
  * Kafka
  * Splunk
  * Syslog
* resource/rancher2_node_template: support for providers:

BUG FIXES:<|MERGE_RESOLUTION|>--- conflicted
+++ resolved
@@ -10,12 +10,7 @@
 
 BUG FIXES:
 
-<<<<<<< HEAD
-* Fix `audit_log.configuration.policy` argument to `rke_config.services.kube_api` argument on `rancher2_cluster` resource
 * Updated `private_key_file` definition for openstack driver on `rancher2_node_template` docs 
-=======
-
->>>>>>> 48c2c013
 
 ## 1.7.2 (January 28, 2020)
 
