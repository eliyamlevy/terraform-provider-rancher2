--- conflicted
+++ resolved
@@ -7,8 +7,10 @@
 
 ENHANCEMENTS:
 
-<<<<<<< HEAD
 * Updated `rancher/norman` go modules and vendor files
+* Added `plugin` optional value `none` to `rke_config` argument on `rancher2_cluster` resource
+* Updated multiline arguments to trim spaces by default and avoid false diff
+* Added `custom_target_config` argument to `rancher2_cluster_logging` and `rancher2_project_logging` resources
 
 BUG FIXES:
 
@@ -16,16 +18,8 @@
 * Added `plugin` optional value `none` to `rke_config` argument on `rancher2_cluster` resource
 * Updated multiline arguments to trim spaces by default and avoid false diff
 * Updated `private_key_file` definition for openstack driver on `rancher2_node_template` docs 
-=======
-* Added `plugin` optional value `none` to `rke_config` argument on `rancher2_cluster` resource
-* Updated multiline arguments to trim spaces by default and avoid false diff
-* Added `custom_target_config` argument to `rancher2_cluster_logging` and `rancher2_project_logging` resources
-
-BUG FIXES:
-
 * Updated `private_key_file` definition for openstack driver on `rancher2_node_template` docs
 * Fixed `rke_config.cloud_provider.aws_cloud_provider.global` argument as computed to avoid false diff
->>>>>>> d72a8776
 
 ## 1.7.2 (January 28, 2020)
 
