## 1.7.3 (Unreleased)

FEATURES:



ENHANCEMENTS:

* Added `plugin` optional value `none` to `rke_config` argument on `rancher2_cluster` resource
<<<<<<< HEAD
* Updated multiline arguments to trim spaces by default and avoid false diff

BUG FIXES:

* Fix `audit_log.configuration.policy` argument to `rke_config.services.kube_api` argument on `rancher2_cluster` resource
=======

BUG FIXES:

>>>>>>> c4cd81eb
* Updated `private_key_file` definition for openstack driver on `rancher2_node_template` docs 

## 1.7.2 (January 28, 2020)

FEATURES:



ENHANCEMENTS:

* Added `refresh` argument to `rancher2_catalog` resource
* Added `name` and `is_external` arguments to `rancher2_user` datasource
* Added `delete_not_ready_after_secs` and `node_taints` arguments to `node_pool` resource
* Added `delete_not_ready_after_secs` and `node_taints` arguments to `rancher2_node_pool` resource
* Updated `github.com/rancher/types` and `github.com/rancher/norman` go modules and vendor files to support rancher v2.3.3
* Splitted schema, structure and test `cluster_rke_config_services` files for every rke service 
* Added `ssh_cert_path` argument to `rke_config` argument on `rancher2_cluster` resource
* Added `audit_log`, `event_rate_limit` and `secrets_encryption_config` arguments to `rke_config.services.kube_api` argument on `rancher2_cluster` resource
* Added `generate_serving_certificate` argument to `rke_config.services.kubelet` argument on `rancher2_cluster` resource
* Added `driver_id` argument on `rancher2_node_template` resource to reference user created `rancher2_node_driver`

BUG FIXES:

* Fix `template_revisions` update on `rancher2_cluster_template` resource
* Fix `rke_config.services.kube_api.policy` argument on `rancher2_cluster` resource
* Fix `data` argument set as sensitive on `rancher2_secret` resource

## 1.7.1 (December 04, 2019)

FEATURES:



ENHANCEMENTS:

* Added GetRancherVersion function to provider config
* Updated `vsphere_config` argument schema on `rancher2_node_template` resource to support Rancher v2.3.3 features
* Updated rancher to v2.3.3 and k3s to v0.10.2 on acceptance tests

BUG FIXES:

* Set `annotations` argument as computed on `rancher2_node_template` resource
* Added `rancher2_node_template` resource workaround on docs when upgrade Rancher to v2.3.3

## 1.7.0 (November 20, 2019)

FEATURES:

* **New Resource:** `rancher2_token`

ENHANCEMENTS:

* Added `always_pull_images` argument on `kube_api` argument on `rke_config` argument for `rancher2_clusters` resource
* Added resource deletion if not getting active state on creation for `rancher2_catalog` resource
* Updated rancher to v2.3.2 and k3s to v0.10.1 on acceptance tests
* Added `desired nodes` support on `eks_config` argument on `rancher2_cluster` resource
* Added `managed disk` support on `azure_config` argument on `rancher2_node_template` resource
* Migrated provider to use `terraform-plugin-sdk`
* Updated `rancher2_etcd_backup` documentation

BUG FIXES:

* Fix `password` argument update for `rancher2_catalog` resource
* Fix `rancher2_app` update issue on Rancher v2.3.2
* Fix: set `key` argument as sensitive on `rancher2_certificate` resource. 
* Fix continuous diff issues on `rancher2_project` resource
* Fix `pod_security_policy_template_id` update on `rancher2_project` resource
* Fix continuous diff issues on `rancher2_namespace` resource

## 1.6.0 (October 08, 2019)

FEATURES:

* **New Data Source:** `rancher2_cluster_alert_group`
* **New Data Source:** `rancher2_cluster_alert_rule`
* **New Data Source:** `rancher2_cluster_template`
* **New Data Source:** `rancher2_notifier`
* **New Data Source:** `rancher2_project_alert_group`
* **New Data Source:** `rancher2_project_alert_rule`
* **New Data Source:** `rancher2_role_template`
* **New Resource:** `rancher2_auth_config_keycloak`
* **New Resource:** `rancher2_auth_config_okta`
* **New Resource:** `rancher2_cluster_alert_group`
* **New Resource:** `rancher2_cluster_alert_rule`
* **New Resource:** `rancher2_cluster_sync`
* **New Resource:** `rancher2_cluster_template`
* **New Resource:** `rancher2_notifier`
* **New Resource:** `rancher2_project_alert_group`
* **New Resource:** `rancher2_project_alert_rule`
* **New Resource:** `rancher2_role_template`

ENHANCEMENTS:

* Added `monitoring_input` argument to define monitoring config for `rancher2_cluster` and `rancher2_project`
* Improved capitalization/spelling/grammar/etc in docs

BUG FIXES:

* Fix `expandAppExternalID` function on `rancher2_app` resource. Function was generating a wrong `ExternalID` catalog URL, on `cluster` and `project` scope
* Fix `flattenMultiClusterApp` function on `rancher2_multi-cluster_app` resource. Function wasn't updating fine `catalog_name`, `template_name` and/or `template_version` arguments, when contains char `-`
* Fix: set `value_yaml` multiline argument as base64 encoded
* Fix: removed `restricted` and `unrestricted` values checking for `default_pod_security_policy_template_id` argument on `rancher2_cluster` resource

## 1.5.0 (September 06, 2019)

FEATURES:

* **New Data Source:** `rancher2_app`
* **New Data Source:** `rancher2_certificate`
* **New Data Source:** `rancher2_multi_cluster_app`
* **New Data Source:** `rancher2_node_template`
* **New Data Source:** `rancher2_secret`
* **New Resource:** `rancher2_certificate`
* **New Resource:** `rancher2_app`
* **New Resource:** `rancher2_multi_cluster_app`
* **New Resource:** `rancher2_secret`

ENHANCEMENTS:

* Updated default image to `canonical:UbuntuServer:18.04-LTS:latest` on Azure node template
* Added `folder` argument on `s3_backup_config`
* Updated `github.com/rancher/types` and `github.com/rancher/norman` go modules and vendor files to support rancher v2.2.8
* Updated rancher to v2.2.8 and k3s to v0.8.0 on acceptance tests
* Added `key_pair_name` argument on `eks_config` argument on `rancher2_cluster` resource
* Set `kubernetes_version` argument as required on `eks_config` argument on `rancher2_cluster` resource
* Set `quantity` argument as optional with default value `1` on `rancher2_node_pool` resource. Added validation that value >= 1 

BUG FIXES:

* Fix: `container_resource_limit` argument update issue on `rancher2_namespace` and `rancher2_project` resources update
* Fix: `sidebar_current` definition on datasources docs
* Fix: set `access_key` and `secret_key` arguments as optional on `s3_backup_config`
* Fix: crash `rancher2_cluster`  datasource and resource if `enableNetworkPolicy` doesn't exist
* Fix: don't delete builtin cluster nor node drivers from rancher on tf destroy
* Fix: wrong updates on not changed sensitive arguments on `rancher2_cluster_logging` and `rancher2_project_logging` resources

## 1.4.1 (August 16, 2019)

FEATURES:

ENHANCEMENTS:

BUG FIXES:

* Fix: auth issue when using `access_key` and `secret_key`

## 1.4.0 (August 15, 2019)

FEATURES:

* **New Data Source:** `rancher2_catalog`
* **New Data Source:** `rancher2_cloud_credential`
* **New Data Source:** `rancher2_cluster`
* **New Data Source:** `rancher2_cluster_driver`
* **New Data Source:** `rancher2_cluster_logging`
* **New Data Source:** `rancher2_cluster_role_template_binding`
* **New Data Source:** `rancher2_etcd_backup`
* **New Data Source:** `rancher2_global_role_binding`
* **New Data Source:** `rancher2_namespace`
* **New Data Source:** `rancher2_node_driver`
* **New Data Source:** `rancher2_node_pool`
* **New Data Source:** `rancher2_project_logging`
* **New Data Source:** `rancher2_project_role_template_binding`
* **New Data Source:** `rancher2_registry`
* **New Data Source:** `rancher2_user`
* **New Resource:** `rancher2_global_role_binding`
* **New Resource:** `rancher2_registry`
* **New Resource:** `rancher2_user`

ENHANCEMENTS:

* Set `session_token` argument as sensitive on `eks_config` argument on `rancher2_cluster` resource
* Added `wait_for_cluster` argument on `rancher2_namespace` and `rancher2_project` resources
* Set default value to `engine_install_url` argument on `rancher2_node_template` resource
* Added `enable_cluster_monitoring` argument to `rancher2_cluster` resource and datasource
* Added `enable_project_monitoring` argument to `rancher2_project` resource and datasource
* Added `token` argument on `cluster_registration_token` argument to rancher2_cluster resource and datasource
* Set default value to `engine_install_url` argument on `rancher2_node_template` resource
* Added `custom_ca` argument on etcd `s3_backup_config` on `rancher2_cluster` and `rancher2_etcd_backup` resources
* Updated `github.com/rancher/types` and `github.com/rancher/norman` go modules and vendor files to support rancher v2.2.6
* Updated rancher to v2.2.6 and k3s to v0.7.0 on acceptance tests
* Added cluster and project scope support on `rancher2_catalog` resource and datasource
* Updated `provider` config validation to enable bootstrap and resource creation at same run
* Added `container_resource_limit` argument on `rancher2_namespace` and `rancher2_project` resources and datasources
* Added `pod_security_policy_template_id` on `rancher2_project` resource

BUG FIXES:

* Fix: `toArrayString` and `toMapString` functions to check `nil` values
* Fix: Set `kubernetes_version` argument as required on `aks_config` argument on `rancher2_cluster` resource
* Fix: Set `security_groups`, `service_role`, `subnets` and `virtual_network` arguments as optional to `eks_config` argument on `rancher2_cluster` resource
* Fix: Removed `docker_version` argument from `rancher2_node_template` resource

## 1.3.0 (June 26, 2019)

FEATURES:

ENHANCEMENTS:

* Added `scheduler` argument to `services`-`rke_config` argument on `rancher2_cluster` resource

BUG FIXES:

* Fix: index out of range issue on `vsphere_cloud_provider`-`cloud_provider`-`rke_config` argument on `rancher2_cluster` resource 

## 1.2.0 (June 12, 2019)

FEATURES:

* **New Data Source:** `rancher2_project`

ENHANCEMENTS:

* Added `cluster_auth_endpoint` argument to `rancher2_cluster` resource
* Added `default_pod_security_policy_template_id` argument to `rancher2_cluster` resource
* Added `enable_network_policy` argument to `rancher2_cluster` resource
* Updated acceptance tests
  * k3s version updated to v0.5.0
  * Rancher version updated to v2.2.4

BUG FIXES:

* Fix: set default value to `true` on `ignore_docker_version`-`rke_config` argument on `rancher2_cluster` resource
* Fix: set default value to `false` on `pod_security_policy`-`services`-`rke_config` argument on `rancher2_cluster` resource
* Fix: typo on `boot2docker_url`-`vsphere_config` argument name on `rancher2_node_template` resource docs
* Fix: set `monitor_delay` and `monitor_timeout` fields as string type for openstack load_balancer config on `cloud_provider`-`rke_config` argument on `rancher2_cluster` resource
* Fix: Updated `rancher2_etcd_backup` resource to work on rancher v2.2.4

## 1.1.0 (May 29, 2019)

FEATURES:

ENHANCEMENTS:

* Added `default_project_id` & `system_project_id` attributes to `rancher2_cluster` resource
* Added support to move `rancher2_namespace` resource to a rancher project when import
* Added support to terraform 0.12

BUG FIXES:

* Fix: Updated `flattenNamespace` function on `rancher2_namespace` resource to avoid no empty plan if `resource_quota` is not specified
* Fix: Updated `rke_config` argument for openstack cloud_provider on `rancher2_cluster` resource:
  * Removed `used_id` field on global argument in favour of `username` following [k8s openstack cloud provider docs](https://github.com/kubernetes/cloud-provider-openstack/blob/master/docs/provider-configuration.md#global-required-parameters)
  * Set computed=true on optional field to avoid no empty plan if not specified

## 1.0.0 (May 14, 2019)

* Initial Terraform Ecosystem Release


## v0.2.0-rc5 (Unreleased)

FEATURES:

ENHANCEMENTS:

* Updated `rancher2_cluster` `rke_config` argument to support `aws_cloud_provider` config
* Updated k3s version to v0.4.0 to run acceptance tests
* Added support to openstack and vsphere drivers on `rancher2_cloud_credential` resource
* Added support to openstack and vsphere drivers on `rancher2_node_template` resource

BUG FIXES:

* Fix: Updated `rancher2_cluster` resource to save correctly S3 and cloud providers passwords on `rke_config`
* Updated `rancher2_cloud_credential` resource to save correctly S3 password
* Updated `rancher2_etcd_backup` resource to save correctly S3 password

## v0.2.0-rc4 (Unreleased)

FEATURES:

* **New Resource:** `rancher2_bootstrap`
* **New Resource:** `rancher2_cloud_credential`
* **New Resource:** `rancher2_cluster_driver`
* **New Resource:** `rancher2_etcd_backup`

ENHANCEMENTS:

* Added `.drone.yml` file to also support run rancher pipeline
* Added `rancher2_node_pool` resource tests
* Added `rancher2_auth_config_*` resource tests
* Updated and reviewed docs format
* Added support to rancher v2.2.x
* Updated `rancher2_cluster` `rke_config` argument to support:
  * etcd service `backup_config` with local and S3 storage backends
  * `dns` config
  * `weave` network provider
* Splitted resources into own schema, structure and import files.
* Added support to amazonec2, azure and digitalocean drivers on `rancher2_cloud_credential` resource
* Added support to local and S3 storage backends on `rancher2_etcd_backup` resource

BUG FIXES:

* Fix: drone build image to golang:1.12.3 to fix go fmt issues
* Fix: removed test on apply for `rancher2_auth_config_*` resources
* Fix: updated `api_url` field as required on provider.go
* Fix: updated `rancher2_namespace` move to a project after import it from k8s cluster

## v0.2.0-rc3 (Unreleased)

FEATURES:

ENHANCEMENTS:

* Added `Sensitive: true` option to fields with sensible data

BUG FIXES:

* Fix: set rke cluster `cloud_provider_vsphere` disk and network as optional and computed fields

## v0.2.0-rc2 (Unreleased)

FEATURES:

ENHANCEMENTS:

* Added `Sensitive: true` option to fields with sensible data
* Added `kube_config` computed field on cluster resources
* Added `ami` and `associate_worker_node_public_ip` fields for `eks_config` on cluster resources
* Added all available fields for rke_config on cluster resources
* Added `manifest_url` and `windows_node_command` fields for `cluster_registration_token` on cluster resources
* Added `creation` argument on `etcd` service for rke_config on cluster resources

BUG FIXES:

* Fix: added updating pending state on cluster resource update
* Fix: checking if `cluster_registration_token` exists on cluster resource creation
* Fix: typo on `gke_config` credential field on cluster resource
* Fix: Updated auth resources to avoid permission denied error

## 0.1.0-rc1 (Unreleased)

FEATURES:

* **New Resource:** `rancher2_auth_config_activedirectory`
* **New Resource:** `rancher2_auth_config_adfs`
* **New Resource:** `rancher2_auth_config_azuread`
* **New Resource:** `rancher2_auth_config_freeipa`
* **New Resource:** `rancher2_auth_config_github`
* **New Resource:** `rancher2_auth_config_openldap`
* **New Resource:** `rancher2_auth_config_ping`
* **New Resource:** `rancher2_catalog`
* **New Resource:** `rancher2_cluster`
* **New Resource:** `rancher2_cluster_logging`
* **New Resource:** `rancher2_cluster_role_template_binding`
* **New Resource:** `rancher2_namespace`
* **New Resource:** `rancher2_node_driver`
* **New Resource:** `rancher2_node_pool`
* **New Resource:** `rancher2_node_template`
* **New Resource:** `rancher2_project`
* **New Resource:** `rancher2_project_logging`
* **New Resource:** `rancher2_project_role_template_binding`
* **New Resource:** `rancher2_setting`

ENHANCEMENTS:

* First release candidate of the rancher2 provider.
* resource/rancher2_cluster: support for providers:
  * Amazon EKS
  * Azure AKS
  * Google GKE
  * Imported
  * RKE
    * Cloud providers adding node pools
    * Custom
* resource/rancher2_cluster_logging: support for providers:
  * Elasticsearch
  * Fluentd
  * Kafka
  * Splunk
  * Syslog
* resource/rancher2_namespace: quota limits support on Rancher v2.1.x or higher
  * Amazon EC2
  * Azure
  * Digitalocean
* resource/rancher2_project: quota limits support on Rancher v2.1.x or higher
* resource/rancher2_project_logging: support for providers:
  * Elasticsearch
  * Fluentd
  * Kafka
  * Splunk
  * Syslog
* resource/rancher2_node_template: support for providers:

BUG FIXES:<|MERGE_RESOLUTION|>--- conflicted
+++ resolved
@@ -7,17 +7,10 @@
 ENHANCEMENTS:
 
 * Added `plugin` optional value `none` to `rke_config` argument on `rancher2_cluster` resource
-<<<<<<< HEAD
 * Updated multiline arguments to trim spaces by default and avoid false diff
 
 BUG FIXES:
 
-* Fix `audit_log.configuration.policy` argument to `rke_config.services.kube_api` argument on `rancher2_cluster` resource
-=======
-
-BUG FIXES:
-
->>>>>>> c4cd81eb
 * Updated `private_key_file` definition for openstack driver on `rancher2_node_template` docs 
 
 ## 1.7.2 (January 28, 2020)
