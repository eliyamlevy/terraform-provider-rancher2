## 1.4.0 (Unreleased)

FEATURES:

<<<<<<< HEAD
* **New Data Source:** `rancher2_catalog`
=======
* **New Data Source:** `rancher2_cloud_credential`
>>>>>>> 48f01701

ENHANCEMENTS:

* Set `session_token` argument as sensitive on `eks_config` argument on `rancher2_cluster` resource

BUG FIXES:

* Fix: `toArrayString` and `toMapString` functions to check `nil` values
* Fix: Set `kubernetes_version` argument as required on `aks_config` argument on `rancher2_cluster` resource
* Fix: Set `security_groups`, `service_role`, `subnets` and `virtual_network` arguments as optional to `eks_config` argument on `rancher2_cluster` resource

## 1.3.0 (June 26, 2019)

FEATURES:

ENHANCEMENTS:

* Added `scheduler` argument to `services`-`rke_config` argument on `rancher2_cluster` resource

BUG FIXES:

* Fix: index out of range issue on `vsphere_cloud_provider`-`cloud_provider`-`rke_config` argument on `rancher2_cluster` resource 

## 1.2.0 (June 12, 2019)

FEATURES:

* **New Data Source:** `rancher2_project`

ENHANCEMENTS:

* Added `cluster_auth_endpoint` argument to `rancher2_cluster` resource
* Added `default_pod_security_policy_template_id` argument to `rancher2_cluster` resource
* Added `enable_network_policy` argument to `rancher2_cluster` resource
* Updated acceptance tests
  * k3s version updated to v0.5.0
  * Rancher version updated to v2.2.4

BUG FIXES:

* Fix: set default value to `true` on `ignore_docker_version`-`rke_config` argument on `rancher2_cluster` resource
* Fix: set default value to `false` on `pod_security_policy`-`services`-`rke_config` argument on `rancher2_cluster` resource
* Fix: typo on `boot2docker_url`-`vsphere_config` argument name on `rancher2_node_template` resource docs
* Fix: set `monitor_delay` and `monitor_timeout` fields as string type for openstack load_balancer config on `cloud_provider`-`rke_config` argument on `rancher2_cluster` resource
* Fix: Updated `rancher2_etcd_backup` resource to work on rancher v2.2.4

## 1.1.0 (May 29, 2019)

FEATURES:

ENHANCEMENTS:

* Added `default_project_id` & `system_project_id` attributes to `rancher2_cluster` resource
* Added support to move `rancher2_namespace` resource to a rancher project when import
* Added support to terraform 0.12

BUG FIXES:

* Fix: Updated `flattenNamespace` function on `rancher2_namespace` resource to avoid no empty plan if `resource_quota` is not specified
* Fix: Updated `rke_config` argument for openstack cloud_provider on `rancher2_cluster` resource:
  * Removed `used_id` field on global argument in favour of `username` following [k8s openstack cloud provider docs](https://github.com/kubernetes/cloud-provider-openstack/blob/master/docs/provider-configuration.md#global-required-parameters)
  * Set computed=true on optional field to avoid no empty plan if not specified

## 1.0.0 (May 14, 2019)

* Initial Terraform Ecosystem Release


## v0.2.0-rc5 (Unreleased)

FEATURES:

ENHANCEMENTS:

* Updated `rancher2_cluster` `rke_config` argument to support `aws_cloud_provider` config
* Updated k3s version to v0.4.0 to run acceptance tests
* Added support to openstack and vsphere drivers on `rancher2_cloud_credential` resource
* Added support to openstack and vsphere drivers on `rancher2_node_template` resource

BUG FIXES:

* Fix: Updated `rancher2_cluster` resource to save correctly S3 and cloud providers passwords on `rke_config`
* Updated `rancher2_cloud_credential` resource to save correctly S3 password
* Updated `rancher2_etcd_backup` resource to save correctly S3 password

## v0.2.0-rc4 (Unreleased)

FEATURES:

* **New Resource:** `rancher2_bootstrap`
* **New Resource:** `rancher2_cloud_credential`
* **New Resource:** `rancher2_cluster_driver`
* **New Resource:** `rancher2_etcd_backup`

ENHANCEMENTS:

* Added `.drone.yml` file to also support run rancher pipeline
* Added `rancher2_node_pool` resource tests
* Added `rancher2_auth_config_*` resource tests
* Updated and reviewed docs format
* Added support to rancher v2.2.x
* Updated `rancher2_cluster` `rke_config` argument to support:
  * etcd service `backup_config` with local and S3 storage backends
  * `dns` config
  * `weave` network provider
* Splitted resources into own schema, structure and import files.
* Added support to amazonec2, azure and digitalocean drivers on `rancher2_cloud_credential` resource
* Added support to local and S3 storage backends on `rancher2_etcd_backup` resource

BUG FIXES:

* Fix: drone build image to golang:1.12.3 to fix go fmt issues
* Fix: removed test on apply for `rancher2_auth_config_*` resources
* Fix: updated `api_url` field as required on provider.go
* Fix: updated `rancher2_namespace` move to a project after import it from k8s cluster

## v0.2.0-rc3 (Unreleased)

FEATURES:

ENHANCEMENTS:

* Added `Sensitive: true` option to fields with sensible data

BUG FIXES:

* Fix: set rke cluster `cloud_provider_vsphere` disk and network as optional and computed fields

## v0.2.0-rc2 (Unreleased)

FEATURES:

ENHANCEMENTS:

* Added `Sensitive: true` option to fields with sensible data
* Added `kube_config` computed field on cluster resources
* Added `ami` and `associate_worker_node_public_ip` fields for `eks_config` on cluster resources
* Added all available fields for rke_config on cluster resources
* Added `manifest_url` and `windows_node_command` fields for `cluster_registration_token` on cluster resources
* Added `creation` argument on `etcd` service for rke_config on cluster resources

BUG FIXES:

* Fix: added updating pending state on cluster resource update
* Fix: checking if `cluster_registration_token` exists on cluster resource creation
* Fix: typo on `gke_config` credential field on cluster resource
* Fix: Updated auth resources to avoid permission denied error

## 0.1.0-rc1 (Unreleased)

FEATURES:

* **New Resource:** `rancher2_auth_config_activedirectory`
* **New Resource:** `rancher2_auth_config_adfs`
* **New Resource:** `rancher2_auth_config_azuread`
* **New Resource:** `rancher2_auth_config_freeipa`
* **New Resource:** `rancher2_auth_config_github`
* **New Resource:** `rancher2_auth_config_openldap`
* **New Resource:** `rancher2_auth_config_ping`
* **New Resource:** `rancher2_catalog`
* **New Resource:** `rancher2_cluster`
* **New Resource:** `rancher2_cluster_logging`
* **New Resource:** `rancher2_cluster_role_template_binding`
* **New Resource:** `rancher2_namespace`
* **New Resource:** `rancher2_node_driver`
* **New Resource:** `rancher2_node_pool`
* **New Resource:** `rancher2_node_template`
* **New Resource:** `rancher2_project`
* **New Resource:** `rancher2_project_logging`
* **New Resource:** `rancher2_project_role_template_binding`
* **New Resource:** `rancher2_setting`

ENHANCEMENTS:

* First release candidate of the rancher2 provider.
* resource/rancher2_cluster: support for providers:
  * Amazon EKS
  * Azure AKS
  * Google GKE
  * Imported
  * RKE
    * Cloud providers adding node pools
    * Custom
* resource/rancher2_cluster_logging: support for providers:
  * Elasticsearch
  * Fluentd
  * Kafka
  * Splunk
  * Syslog
* resource/rancher2_namespace: quota limits support on Rancher v2.1.x or higher
  * Amazon EC2
  * Azure
  * Digitalocean
* resource/rancher2_project: quota limits support on Rancher v2.1.x or higher
* resource/rancher2_project_logging: support for providers:
  * Elasticsearch
  * Fluentd
  * Kafka
  * Splunk
  * Syslog
* resource/rancher2_node_template: support for providers:

BUG FIXES:<|MERGE_RESOLUTION|>--- conflicted
+++ resolved
@@ -2,11 +2,8 @@
 
 FEATURES:
 
-<<<<<<< HEAD
 * **New Data Source:** `rancher2_catalog`
-=======
 * **New Data Source:** `rancher2_cloud_credential`
->>>>>>> 48f01701
 
 ENHANCEMENTS:
 
