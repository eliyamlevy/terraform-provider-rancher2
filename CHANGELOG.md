## 1.6.1 (Unreleased)

FEATURES:



ENHANCEMENTS:

* Added `always_pull_images` argument on `kube_api` argument on `rke_config` argument for `rancher2_clusters` resource
* Added resource deletion if not getting active state on creation for `rancher2_catalog` resource
<<<<<<< HEAD
* Added `desired nodes` support on `eks_config` argument on `rancher2_cluster` resource
=======
* Added `managed disk` support on `azure_config` argument on `rancher2_node_template` resource
* Migrated provider to use `terraform-plugin-sdk`
>>>>>>> df9bcc73

BUG FIXES:

* Fix `password` argument update for `rancher2_catalog` resource
* Fix: set `key` argument as sensitive on `rancher2_certificate` resource. 

## 1.6.0 (October 08, 2019)

FEATURES:

* **New Data Source:** `rancher2_cluster_alert_group`
* **New Data Source:** `rancher2_cluster_alert_rule`
* **New Data Source:** `rancher2_cluster_template`
* **New Data Source:** `rancher2_notifier`
* **New Data Source:** `rancher2_project_alert_group`
* **New Data Source:** `rancher2_project_alert_rule`
* **New Data Source:** `rancher2_role_template`
* **New Resource:** `rancher2_auth_config_keycloak`
* **New Resource:** `rancher2_auth_config_okta`
* **New Resource:** `rancher2_cluster_alert_group`
* **New Resource:** `rancher2_cluster_alert_rule`
* **New Resource:** `rancher2_cluster_sync`
* **New Resource:** `rancher2_cluster_template`
* **New Resource:** `rancher2_notifier`
* **New Resource:** `rancher2_project_alert_group`
* **New Resource:** `rancher2_project_alert_rule`
* **New Resource:** `rancher2_role_template`

ENHANCEMENTS:

* Added `monitoring_input` argument to define monitoring config for `rancher2_cluster` and `rancher2_project`
* Improved capitalization/spelling/grammar/etc in docs

BUG FIXES:

* Fix `expandAppExternalID` function on `rancher2_app` resource. Function was generating a wrong `ExternalID` catalog URL, on `cluster` and `project` scope
* Fix `flattenMultiClusterApp` function on `rancher2_multi-cluster_app` resource. Function wasn't updating fine `catalog_name`, `template_name` and/or `template_version` arguments, when contains char `-`
* Fix: set `value_yaml` multiline argument as base64 encoded
* Fix: removed `restricted` and `unrestricted` values checking for `default_pod_security_policy_template_id` argument on `rancher2_cluster` resource

## 1.5.0 (September 06, 2019)

FEATURES:

* **New Data Source:** `rancher2_app`
* **New Data Source:** `rancher2_certificate`
* **New Data Source:** `rancher2_multi_cluster_app`
* **New Data Source:** `rancher2_node_template`
* **New Data Source:** `rancher2_secret`
* **New Resource:** `rancher2_certificate`
* **New Resource:** `rancher2_app`
* **New Resource:** `rancher2_multi_cluster_app`
* **New Resource:** `rancher2_secret`

ENHANCEMENTS:

* Updated default image to `canonical:UbuntuServer:18.04-LTS:latest` on Azure node template
* Added `folder` argument on `s3_backup_config`
* Updated `github.com/rancher/types` and `github.com/rancher/norman` go modules and vendor files to support rancher v2.2.8
* Updated rancher to v2.2.8 and k3s to v0.8.0 on acceptance tests
* Added `key_pair_name` argument on `eks_config` argument on `rancher2_cluster` resource
* Set `kubernetes_version` argument as required on `eks_config` argument on `rancher2_cluster` resource
* Set `quantity` argument as optional with default value `1` on `rancher2_node_pool` resource. Added validation that value >= 1 

BUG FIXES:

* Fix: `container_resource_limit` argument update issue on `rancher2_namespace` and `rancher2_project` resources update
* Fix: `sidebar_current` definition on datasources docs
* Fix: set `access_key` and `secret_key` arguments as optional on `s3_backup_config`
* Fix: crash `rancher2_cluster`  datasource and resource if `enableNetworkPolicy` doesn't exist
* Fix: don't delete builtin cluster nor node drivers from rancher on tf destroy
* Fix: wrong updates on not changed sensitive arguments on `rancher2_cluster_logging` and `rancher2_project_logging` resources

## 1.4.1 (August 16, 2019)

FEATURES:

ENHANCEMENTS:

BUG FIXES:

* Fix: auth issue when using `access_key` and `secret_key`

## 1.4.0 (August 15, 2019)

FEATURES:

* **New Data Source:** `rancher2_catalog`
* **New Data Source:** `rancher2_cloud_credential`
* **New Data Source:** `rancher2_cluster`
* **New Data Source:** `rancher2_cluster_driver`
* **New Data Source:** `rancher2_cluster_logging`
* **New Data Source:** `rancher2_cluster_role_template_binding`
* **New Data Source:** `rancher2_etcd_backup`
* **New Data Source:** `rancher2_global_role_binding`
* **New Data Source:** `rancher2_namespace`
* **New Data Source:** `rancher2_node_driver`
* **New Data Source:** `rancher2_node_pool`
* **New Data Source:** `rancher2_project_logging`
* **New Data Source:** `rancher2_project_role_template_binding`
* **New Data Source:** `rancher2_registry`
* **New Data Source:** `rancher2_user`
* **New Resource:** `rancher2_global_role_binding`
* **New Resource:** `rancher2_registry`
* **New Resource:** `rancher2_user`

ENHANCEMENTS:

* Set `session_token` argument as sensitive on `eks_config` argument on `rancher2_cluster` resource
* Added `wait_for_cluster` argument on `rancher2_namespace` and `rancher2_project` resources
* Set default value to `engine_install_url` argument on `rancher2_node_template` resource
* Added `enable_cluster_monitoring` argument to `rancher2_cluster` resource and datasource
* Added `enable_project_monitoring` argument to `rancher2_project` resource and datasource
* Added `token` argument on `cluster_registration_token` argument to rancher2_cluster resource and datasource
* Set default value to `engine_install_url` argument on `rancher2_node_template` resource
* Added `custom_ca` argument on etcd `s3_backup_config` on `rancher2_cluster` and `rancher2_etcd_backup` resources
* Updated `github.com/rancher/types` and `github.com/rancher/norman` go modules and vendor files to support rancher v2.2.6
* Updated rancher to v2.2.6 and k3s to v0.7.0 on acceptance tests
* Added cluster and project scope support on `rancher2_catalog` resource and datasource
* Updated `provider` config validation to enable bootstrap and resource creation at same run
* Added `container_resource_limit` argument on `rancher2_namespace` and `rancher2_project` resources and datasources
* Added `pod_security_policy_template_id` on `rancher2_project` resource

BUG FIXES:

* Fix: `toArrayString` and `toMapString` functions to check `nil` values
* Fix: Set `kubernetes_version` argument as required on `aks_config` argument on `rancher2_cluster` resource
* Fix: Set `security_groups`, `service_role`, `subnets` and `virtual_network` arguments as optional to `eks_config` argument on `rancher2_cluster` resource
* Fix: Removed `docker_version` argument from `rancher2_node_template` resource

## 1.3.0 (June 26, 2019)

FEATURES:

ENHANCEMENTS:

* Added `scheduler` argument to `services`-`rke_config` argument on `rancher2_cluster` resource

BUG FIXES:

* Fix: index out of range issue on `vsphere_cloud_provider`-`cloud_provider`-`rke_config` argument on `rancher2_cluster` resource 

## 1.2.0 (June 12, 2019)

FEATURES:

* **New Data Source:** `rancher2_project`

ENHANCEMENTS:

* Added `cluster_auth_endpoint` argument to `rancher2_cluster` resource
* Added `default_pod_security_policy_template_id` argument to `rancher2_cluster` resource
* Added `enable_network_policy` argument to `rancher2_cluster` resource
* Updated acceptance tests
  * k3s version updated to v0.5.0
  * Rancher version updated to v2.2.4

BUG FIXES:

* Fix: set default value to `true` on `ignore_docker_version`-`rke_config` argument on `rancher2_cluster` resource
* Fix: set default value to `false` on `pod_security_policy`-`services`-`rke_config` argument on `rancher2_cluster` resource
* Fix: typo on `boot2docker_url`-`vsphere_config` argument name on `rancher2_node_template` resource docs
* Fix: set `monitor_delay` and `monitor_timeout` fields as string type for openstack load_balancer config on `cloud_provider`-`rke_config` argument on `rancher2_cluster` resource
* Fix: Updated `rancher2_etcd_backup` resource to work on rancher v2.2.4

## 1.1.0 (May 29, 2019)

FEATURES:

ENHANCEMENTS:

* Added `default_project_id` & `system_project_id` attributes to `rancher2_cluster` resource
* Added support to move `rancher2_namespace` resource to a rancher project when import
* Added support to terraform 0.12

BUG FIXES:

* Fix: Updated `flattenNamespace` function on `rancher2_namespace` resource to avoid no empty plan if `resource_quota` is not specified
* Fix: Updated `rke_config` argument for openstack cloud_provider on `rancher2_cluster` resource:
  * Removed `used_id` field on global argument in favour of `username` following [k8s openstack cloud provider docs](https://github.com/kubernetes/cloud-provider-openstack/blob/master/docs/provider-configuration.md#global-required-parameters)
  * Set computed=true on optional field to avoid no empty plan if not specified

## 1.0.0 (May 14, 2019)

* Initial Terraform Ecosystem Release


## v0.2.0-rc5 (Unreleased)

FEATURES:

ENHANCEMENTS:

* Updated `rancher2_cluster` `rke_config` argument to support `aws_cloud_provider` config
* Updated k3s version to v0.4.0 to run acceptance tests
* Added support to openstack and vsphere drivers on `rancher2_cloud_credential` resource
* Added support to openstack and vsphere drivers on `rancher2_node_template` resource

BUG FIXES:

* Fix: Updated `rancher2_cluster` resource to save correctly S3 and cloud providers passwords on `rke_config`
* Updated `rancher2_cloud_credential` resource to save correctly S3 password
* Updated `rancher2_etcd_backup` resource to save correctly S3 password

## v0.2.0-rc4 (Unreleased)

FEATURES:

* **New Resource:** `rancher2_bootstrap`
* **New Resource:** `rancher2_cloud_credential`
* **New Resource:** `rancher2_cluster_driver`
* **New Resource:** `rancher2_etcd_backup`

ENHANCEMENTS:

* Added `.drone.yml` file to also support run rancher pipeline
* Added `rancher2_node_pool` resource tests
* Added `rancher2_auth_config_*` resource tests
* Updated and reviewed docs format
* Added support to rancher v2.2.x
* Updated `rancher2_cluster` `rke_config` argument to support:
  * etcd service `backup_config` with local and S3 storage backends
  * `dns` config
  * `weave` network provider
* Splitted resources into own schema, structure and import files.
* Added support to amazonec2, azure and digitalocean drivers on `rancher2_cloud_credential` resource
* Added support to local and S3 storage backends on `rancher2_etcd_backup` resource

BUG FIXES:

* Fix: drone build image to golang:1.12.3 to fix go fmt issues
* Fix: removed test on apply for `rancher2_auth_config_*` resources
* Fix: updated `api_url` field as required on provider.go
* Fix: updated `rancher2_namespace` move to a project after import it from k8s cluster

## v0.2.0-rc3 (Unreleased)

FEATURES:

ENHANCEMENTS:

* Added `Sensitive: true` option to fields with sensible data

BUG FIXES:

* Fix: set rke cluster `cloud_provider_vsphere` disk and network as optional and computed fields

## v0.2.0-rc2 (Unreleased)

FEATURES:

ENHANCEMENTS:

* Added `Sensitive: true` option to fields with sensible data
* Added `kube_config` computed field on cluster resources
* Added `ami` and `associate_worker_node_public_ip` fields for `eks_config` on cluster resources
* Added all available fields for rke_config on cluster resources
* Added `manifest_url` and `windows_node_command` fields for `cluster_registration_token` on cluster resources
* Added `creation` argument on `etcd` service for rke_config on cluster resources

BUG FIXES:

* Fix: added updating pending state on cluster resource update
* Fix: checking if `cluster_registration_token` exists on cluster resource creation
* Fix: typo on `gke_config` credential field on cluster resource
* Fix: Updated auth resources to avoid permission denied error

## 0.1.0-rc1 (Unreleased)

FEATURES:

* **New Resource:** `rancher2_auth_config_activedirectory`
* **New Resource:** `rancher2_auth_config_adfs`
* **New Resource:** `rancher2_auth_config_azuread`
* **New Resource:** `rancher2_auth_config_freeipa`
* **New Resource:** `rancher2_auth_config_github`
* **New Resource:** `rancher2_auth_config_openldap`
* **New Resource:** `rancher2_auth_config_ping`
* **New Resource:** `rancher2_catalog`
* **New Resource:** `rancher2_cluster`
* **New Resource:** `rancher2_cluster_logging`
* **New Resource:** `rancher2_cluster_role_template_binding`
* **New Resource:** `rancher2_namespace`
* **New Resource:** `rancher2_node_driver`
* **New Resource:** `rancher2_node_pool`
* **New Resource:** `rancher2_node_template`
* **New Resource:** `rancher2_project`
* **New Resource:** `rancher2_project_logging`
* **New Resource:** `rancher2_project_role_template_binding`
* **New Resource:** `rancher2_setting`

ENHANCEMENTS:

* First release candidate of the rancher2 provider.
* resource/rancher2_cluster: support for providers:
  * Amazon EKS
  * Azure AKS
  * Google GKE
  * Imported
  * RKE
    * Cloud providers adding node pools
    * Custom
* resource/rancher2_cluster_logging: support for providers:
  * Elasticsearch
  * Fluentd
  * Kafka
  * Splunk
  * Syslog
* resource/rancher2_namespace: quota limits support on Rancher v2.1.x or higher
  * Amazon EC2
  * Azure
  * Digitalocean
* resource/rancher2_project: quota limits support on Rancher v2.1.x or higher
* resource/rancher2_project_logging: support for providers:
  * Elasticsearch
  * Fluentd
  * Kafka
  * Splunk
  * Syslog
* resource/rancher2_node_template: support for providers:

BUG FIXES:<|MERGE_RESOLUTION|>--- conflicted
+++ resolved
@@ -8,12 +8,9 @@
 
 * Added `always_pull_images` argument on `kube_api` argument on `rke_config` argument for `rancher2_clusters` resource
 * Added resource deletion if not getting active state on creation for `rancher2_catalog` resource
-<<<<<<< HEAD
 * Added `desired nodes` support on `eks_config` argument on `rancher2_cluster` resource
-=======
 * Added `managed disk` support on `azure_config` argument on `rancher2_node_template` resource
 * Migrated provider to use `terraform-plugin-sdk`
->>>>>>> df9bcc73
 
 BUG FIXES:
 
