## 1.4.0 (Unreleased)

FEATURES:

<<<<<<< HEAD
* **New Data Source:** `rancher2_namespace`
=======
* **New Data Source:** `rancher2_catalog`
* **New Data Source:** `rancher2_cloud_credential`
* **New Data Source:** `rancher2_node_pool`
>>>>>>> 085cadcc

ENHANCEMENTS:

* Set `session_token` argument as sensitive on `eks_config` argument on `rancher2_cluster` resource

BUG FIXES:

* Fix: `toArrayString` and `toMapString` functions to check `nil` values
* Fix: Set `kubernetes_version` argument as required on `aks_config` argument on `rancher2_cluster` resource
* Fix: Set `security_groups`, `service_role`, `subnets` and `virtual_network` arguments as optional to `eks_config` argument on `rancher2_cluster` resource

## 1.3.0 (June 26, 2019)

FEATURES:

ENHANCEMENTS:

* Added `scheduler` argument to `services`-`rke_config` argument on `rancher2_cluster` resource

BUG FIXES:

* Fix: index out of range issue on `vsphere_cloud_provider`-`cloud_provider`-`rke_config` argument on `rancher2_cluster` resource 

## 1.2.0 (June 12, 2019)

FEATURES:

* **New Data Source:** `rancher2_project`

ENHANCEMENTS:

* Added `cluster_auth_endpoint` argument to `rancher2_cluster` resource
* Added `default_pod_security_policy_template_id` argument to `rancher2_cluster` resource
* Added `enable_network_policy` argument to `rancher2_cluster` resource
* Updated acceptance tests
  * k3s version updated to v0.5.0
  * Rancher version updated to v2.2.4

BUG FIXES:

* Fix: set default value to `true` on `ignore_docker_version`-`rke_config` argument on `rancher2_cluster` resource
* Fix: set default value to `false` on `pod_security_policy`-`services`-`rke_config` argument on `rancher2_cluster` resource
* Fix: typo on `boot2docker_url`-`vsphere_config` argument name on `rancher2_node_template` resource docs
* Fix: set `monitor_delay` and `monitor_timeout` fields as string type for openstack load_balancer config on `cloud_provider`-`rke_config` argument on `rancher2_cluster` resource
* Fix: Updated `rancher2_etcd_backup` resource to work on rancher v2.2.4

## 1.1.0 (May 29, 2019)

FEATURES:

ENHANCEMENTS:

* Added `default_project_id` & `system_project_id` attributes to `rancher2_cluster` resource
* Added support to move `rancher2_namespace` resource to a rancher project when import
* Added support to terraform 0.12

BUG FIXES:

* Fix: Updated `flattenNamespace` function on `rancher2_namespace` resource to avoid no empty plan if `resource_quota` is not specified
* Fix: Updated `rke_config` argument for openstack cloud_provider on `rancher2_cluster` resource:
  * Removed `used_id` field on global argument in favour of `username` following [k8s openstack cloud provider docs](https://github.com/kubernetes/cloud-provider-openstack/blob/master/docs/provider-configuration.md#global-required-parameters)
  * Set computed=true on optional field to avoid no empty plan if not specified

## 1.0.0 (May 14, 2019)

* Initial Terraform Ecosystem Release


## v0.2.0-rc5 (Unreleased)

FEATURES:

ENHANCEMENTS:

* Updated `rancher2_cluster` `rke_config` argument to support `aws_cloud_provider` config
* Updated k3s version to v0.4.0 to run acceptance tests
* Added support to openstack and vsphere drivers on `rancher2_cloud_credential` resource
* Added support to openstack and vsphere drivers on `rancher2_node_template` resource

BUG FIXES:

* Fix: Updated `rancher2_cluster` resource to save correctly S3 and cloud providers passwords on `rke_config`
* Updated `rancher2_cloud_credential` resource to save correctly S3 password
* Updated `rancher2_etcd_backup` resource to save correctly S3 password

## v0.2.0-rc4 (Unreleased)

FEATURES:

* **New Resource:** `rancher2_bootstrap`
* **New Resource:** `rancher2_cloud_credential`
* **New Resource:** `rancher2_cluster_driver`
* **New Resource:** `rancher2_etcd_backup`

ENHANCEMENTS:

* Added `.drone.yml` file to also support run rancher pipeline
* Added `rancher2_node_pool` resource tests
* Added `rancher2_auth_config_*` resource tests
* Updated and reviewed docs format
* Added support to rancher v2.2.x
* Updated `rancher2_cluster` `rke_config` argument to support:
  * etcd service `backup_config` with local and S3 storage backends
  * `dns` config
  * `weave` network provider
* Splitted resources into own schema, structure and import files.
* Added support to amazonec2, azure and digitalocean drivers on `rancher2_cloud_credential` resource
* Added support to local and S3 storage backends on `rancher2_etcd_backup` resource

BUG FIXES:

* Fix: drone build image to golang:1.12.3 to fix go fmt issues
* Fix: removed test on apply for `rancher2_auth_config_*` resources
* Fix: updated `api_url` field as required on provider.go
* Fix: updated `rancher2_namespace` move to a project after import it from k8s cluster

## v0.2.0-rc3 (Unreleased)

FEATURES:

ENHANCEMENTS:

* Added `Sensitive: true` option to fields with sensible data

BUG FIXES:

* Fix: set rke cluster `cloud_provider_vsphere` disk and network as optional and computed fields

## v0.2.0-rc2 (Unreleased)

FEATURES:

ENHANCEMENTS:

* Added `Sensitive: true` option to fields with sensible data
* Added `kube_config` computed field on cluster resources
* Added `ami` and `associate_worker_node_public_ip` fields for `eks_config` on cluster resources
* Added all available fields for rke_config on cluster resources
* Added `manifest_url` and `windows_node_command` fields for `cluster_registration_token` on cluster resources
* Added `creation` argument on `etcd` service for rke_config on cluster resources

BUG FIXES:

* Fix: added updating pending state on cluster resource update
* Fix: checking if `cluster_registration_token` exists on cluster resource creation
* Fix: typo on `gke_config` credential field on cluster resource
* Fix: Updated auth resources to avoid permission denied error

## 0.1.0-rc1 (Unreleased)

FEATURES:

* **New Resource:** `rancher2_auth_config_activedirectory`
* **New Resource:** `rancher2_auth_config_adfs`
* **New Resource:** `rancher2_auth_config_azuread`
* **New Resource:** `rancher2_auth_config_freeipa`
* **New Resource:** `rancher2_auth_config_github`
* **New Resource:** `rancher2_auth_config_openldap`
* **New Resource:** `rancher2_auth_config_ping`
* **New Resource:** `rancher2_catalog`
* **New Resource:** `rancher2_cluster`
* **New Resource:** `rancher2_cluster_logging`
* **New Resource:** `rancher2_cluster_role_template_binding`
* **New Resource:** `rancher2_namespace`
* **New Resource:** `rancher2_node_driver`
* **New Resource:** `rancher2_node_pool`
* **New Resource:** `rancher2_node_template`
* **New Resource:** `rancher2_project`
* **New Resource:** `rancher2_project_logging`
* **New Resource:** `rancher2_project_role_template_binding`
* **New Resource:** `rancher2_setting`

ENHANCEMENTS:

* First release candidate of the rancher2 provider.
* resource/rancher2_cluster: support for providers:
  * Amazon EKS
  * Azure AKS
  * Google GKE
  * Imported
  * RKE
    * Cloud providers adding node pools
    * Custom
* resource/rancher2_cluster_logging: support for providers:
  * Elasticsearch
  * Fluentd
  * Kafka
  * Splunk
  * Syslog
* resource/rancher2_namespace: quota limits support on Rancher v2.1.x or higher
  * Amazon EC2
  * Azure
  * Digitalocean
* resource/rancher2_project: quota limits support on Rancher v2.1.x or higher
* resource/rancher2_project_logging: support for providers:
  * Elasticsearch
  * Fluentd
  * Kafka
  * Splunk
  * Syslog
* resource/rancher2_node_template: support for providers:

BUG FIXES:<|MERGE_RESOLUTION|>--- conflicted
+++ resolved
@@ -2,13 +2,10 @@
 
 FEATURES:
 
-<<<<<<< HEAD
-* **New Data Source:** `rancher2_namespace`
-=======
 * **New Data Source:** `rancher2_catalog`
 * **New Data Source:** `rancher2_cloud_credential`
+* **New Data Source:** `rancher2_namespace`
 * **New Data Source:** `rancher2_node_pool`
->>>>>>> 085cadcc
 
 ENHANCEMENTS:
 
