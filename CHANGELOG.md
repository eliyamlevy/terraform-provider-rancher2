## 1.4.0 (Unreleased)

FEATURES:

* **New Data Source:** `rancher2_catalog`
* **New Data Source:** `rancher2_cloud_credential`
* **New Data Source:** `rancher2_cluster`
* **New Data Source:** `rancher2_cluster_driver`
* **New Data Source:** `rancher2_cluster_logging`
* **New Data Source:** `rancher2_cluster_role_template_binding`
* **New Data Source:** `rancher2_etcd_backup`
* **New Data Source:** `rancher2_global_role_binding`
* **New Data Source:** `rancher2_namespace`
* **New Data Source:** `rancher2_node_driver`
* **New Data Source:** `rancher2_node_pool`
* **New Data Source:** `rancher2_project_logging`
* **New Data Source:** `rancher2_project_role_template_binding`
* **New Data Source:** `rancher2_registry`
* **New Data Source:** `rancher2_user`
* **New Resource:** `rancher2_global_role_binding`
* **New Resource:** `rancher2_registry`
* **New Resource:** `rancher2_user`

ENHANCEMENTS:

* Set `session_token` argument as sensitive on `eks_config` argument on `rancher2_cluster` resource
<<<<<<< HEAD
* Set default value to `engine_install_url` argument on `rancher2_node_template` resource
=======
* Added `custom_ca` argument on etcd `s3_backup_config` on `rancher2_cluster` and `rancher2_etcd_backup` resources
* Updated `github.com/rancher/types` and `github.com/rancher/norman` go modules and vendor files to support rancher v2.2.6
* Updated rancher to v2.2.6 and k3s to v0.7.0 on acceptance tests
* Added cluster and project scope support on `rancher2_catalog` resource and datasource
>>>>>>> a37273a8

BUG FIXES:

* Fix: `toArrayString` and `toMapString` functions to check `nil` values
* Fix: Set `kubernetes_version` argument as required on `aks_config` argument on `rancher2_cluster` resource
* Fix: Set `security_groups`, `service_role`, `subnets` and `virtual_network` arguments as optional to `eks_config` argument on `rancher2_cluster` resource

## 1.3.0 (June 26, 2019)

FEATURES:

ENHANCEMENTS:

* Added `scheduler` argument to `services`-`rke_config` argument on `rancher2_cluster` resource

BUG FIXES:

* Fix: index out of range issue on `vsphere_cloud_provider`-`cloud_provider`-`rke_config` argument on `rancher2_cluster` resource 

## 1.2.0 (June 12, 2019)

FEATURES:

* **New Data Source:** `rancher2_project`

ENHANCEMENTS:

* Added `cluster_auth_endpoint` argument to `rancher2_cluster` resource
* Added `default_pod_security_policy_template_id` argument to `rancher2_cluster` resource
* Added `enable_network_policy` argument to `rancher2_cluster` resource
* Updated acceptance tests
  * k3s version updated to v0.5.0
  * Rancher version updated to v2.2.4

BUG FIXES:

* Fix: set default value to `true` on `ignore_docker_version`-`rke_config` argument on `rancher2_cluster` resource
* Fix: set default value to `false` on `pod_security_policy`-`services`-`rke_config` argument on `rancher2_cluster` resource
* Fix: typo on `boot2docker_url`-`vsphere_config` argument name on `rancher2_node_template` resource docs
* Fix: set `monitor_delay` and `monitor_timeout` fields as string type for openstack load_balancer config on `cloud_provider`-`rke_config` argument on `rancher2_cluster` resource
* Fix: Updated `rancher2_etcd_backup` resource to work on rancher v2.2.4

## 1.1.0 (May 29, 2019)

FEATURES:

ENHANCEMENTS:

* Added `default_project_id` & `system_project_id` attributes to `rancher2_cluster` resource
* Added support to move `rancher2_namespace` resource to a rancher project when import
* Added support to terraform 0.12

BUG FIXES:

* Fix: Updated `flattenNamespace` function on `rancher2_namespace` resource to avoid no empty plan if `resource_quota` is not specified
* Fix: Updated `rke_config` argument for openstack cloud_provider on `rancher2_cluster` resource:
  * Removed `used_id` field on global argument in favour of `username` following [k8s openstack cloud provider docs](https://github.com/kubernetes/cloud-provider-openstack/blob/master/docs/provider-configuration.md#global-required-parameters)
  * Set computed=true on optional field to avoid no empty plan if not specified

## 1.0.0 (May 14, 2019)

* Initial Terraform Ecosystem Release


## v0.2.0-rc5 (Unreleased)

FEATURES:

ENHANCEMENTS:

* Updated `rancher2_cluster` `rke_config` argument to support `aws_cloud_provider` config
* Updated k3s version to v0.4.0 to run acceptance tests
* Added support to openstack and vsphere drivers on `rancher2_cloud_credential` resource
* Added support to openstack and vsphere drivers on `rancher2_node_template` resource

BUG FIXES:

* Fix: Updated `rancher2_cluster` resource to save correctly S3 and cloud providers passwords on `rke_config`
* Updated `rancher2_cloud_credential` resource to save correctly S3 password
* Updated `rancher2_etcd_backup` resource to save correctly S3 password

## v0.2.0-rc4 (Unreleased)

FEATURES:

* **New Resource:** `rancher2_bootstrap`
* **New Resource:** `rancher2_cloud_credential`
* **New Resource:** `rancher2_cluster_driver`
* **New Resource:** `rancher2_etcd_backup`

ENHANCEMENTS:

* Added `.drone.yml` file to also support run rancher pipeline
* Added `rancher2_node_pool` resource tests
* Added `rancher2_auth_config_*` resource tests
* Updated and reviewed docs format
* Added support to rancher v2.2.x
* Updated `rancher2_cluster` `rke_config` argument to support:
  * etcd service `backup_config` with local and S3 storage backends
  * `dns` config
  * `weave` network provider
* Splitted resources into own schema, structure and import files.
* Added support to amazonec2, azure and digitalocean drivers on `rancher2_cloud_credential` resource
* Added support to local and S3 storage backends on `rancher2_etcd_backup` resource

BUG FIXES:

* Fix: drone build image to golang:1.12.3 to fix go fmt issues
* Fix: removed test on apply for `rancher2_auth_config_*` resources
* Fix: updated `api_url` field as required on provider.go
* Fix: updated `rancher2_namespace` move to a project after import it from k8s cluster

## v0.2.0-rc3 (Unreleased)

FEATURES:

ENHANCEMENTS:

* Added `Sensitive: true` option to fields with sensible data

BUG FIXES:

* Fix: set rke cluster `cloud_provider_vsphere` disk and network as optional and computed fields

## v0.2.0-rc2 (Unreleased)

FEATURES:

ENHANCEMENTS:

* Added `Sensitive: true` option to fields with sensible data
* Added `kube_config` computed field on cluster resources
* Added `ami` and `associate_worker_node_public_ip` fields for `eks_config` on cluster resources
* Added all available fields for rke_config on cluster resources
* Added `manifest_url` and `windows_node_command` fields for `cluster_registration_token` on cluster resources
* Added `creation` argument on `etcd` service for rke_config on cluster resources

BUG FIXES:

* Fix: added updating pending state on cluster resource update
* Fix: checking if `cluster_registration_token` exists on cluster resource creation
* Fix: typo on `gke_config` credential field on cluster resource
* Fix: Updated auth resources to avoid permission denied error

## 0.1.0-rc1 (Unreleased)

FEATURES:

* **New Resource:** `rancher2_auth_config_activedirectory`
* **New Resource:** `rancher2_auth_config_adfs`
* **New Resource:** `rancher2_auth_config_azuread`
* **New Resource:** `rancher2_auth_config_freeipa`
* **New Resource:** `rancher2_auth_config_github`
* **New Resource:** `rancher2_auth_config_openldap`
* **New Resource:** `rancher2_auth_config_ping`
* **New Resource:** `rancher2_catalog`
* **New Resource:** `rancher2_cluster`
* **New Resource:** `rancher2_cluster_logging`
* **New Resource:** `rancher2_cluster_role_template_binding`
* **New Resource:** `rancher2_namespace`
* **New Resource:** `rancher2_node_driver`
* **New Resource:** `rancher2_node_pool`
* **New Resource:** `rancher2_node_template`
* **New Resource:** `rancher2_project`
* **New Resource:** `rancher2_project_logging`
* **New Resource:** `rancher2_project_role_template_binding`
* **New Resource:** `rancher2_setting`

ENHANCEMENTS:

* First release candidate of the rancher2 provider.
* resource/rancher2_cluster: support for providers:
  * Amazon EKS
  * Azure AKS
  * Google GKE
  * Imported
  * RKE
    * Cloud providers adding node pools
    * Custom
* resource/rancher2_cluster_logging: support for providers:
  * Elasticsearch
  * Fluentd
  * Kafka
  * Splunk
  * Syslog
* resource/rancher2_namespace: quota limits support on Rancher v2.1.x or higher
  * Amazon EC2
  * Azure
  * Digitalocean
* resource/rancher2_project: quota limits support on Rancher v2.1.x or higher
* resource/rancher2_project_logging: support for providers:
  * Elasticsearch
  * Fluentd
  * Kafka
  * Splunk
  * Syslog
* resource/rancher2_node_template: support for providers:

BUG FIXES:<|MERGE_RESOLUTION|>--- conflicted
+++ resolved
@@ -24,14 +24,11 @@
 ENHANCEMENTS:
 
 * Set `session_token` argument as sensitive on `eks_config` argument on `rancher2_cluster` resource
-<<<<<<< HEAD
 * Set default value to `engine_install_url` argument on `rancher2_node_template` resource
-=======
 * Added `custom_ca` argument on etcd `s3_backup_config` on `rancher2_cluster` and `rancher2_etcd_backup` resources
 * Updated `github.com/rancher/types` and `github.com/rancher/norman` go modules and vendor files to support rancher v2.2.6
 * Updated rancher to v2.2.6 and k3s to v0.7.0 on acceptance tests
 * Added cluster and project scope support on `rancher2_catalog` resource and datasource
->>>>>>> a37273a8
 
 BUG FIXES:
 
