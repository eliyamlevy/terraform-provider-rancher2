## 1.15.0 (Unreleased)

FEATURES:

<<<<<<< HEAD
* **Deprecated Argument:** `rancher2_cluster.aks_config.tag` - (Deprecated) Use `tags` argument instead as []string
* **New Argument:** `rancher2_cluster.aks_config.tags` - (Optional/Computed) Tags for Kubernetes cluster. For example, `["foo=bar","bar=foo"]` (list)
=======

>>>>>>> 4e63ac6b

ENHANCEMENTS:



BUG FIXES:

<<<<<<< HEAD

=======
* Fixed `rancher2_cluster.hetzner_config.UsePrivateNetwork` with proper json field name
>>>>>>> 4e63ac6b

## 1.14.0 (May 7, 2021)

FEATURES:

* **New Argument:** `rancher2_cluster.oke_config.limit_node_count` - (Optional) The maximum number of worker nodes. Can limit `quantity_per_subnet`. Default `0` (no limit) (int)
* **New Argument:** `rancher2_cluster.rke_config.ingress.default_backend` - (Optional) Enable ingress default backend. Default: `true` (bool)
* **New Argument:** `rancher2_cluster.rke_config.ingress.http_port` - (Optional/Computed) HTTP port for RKE Ingress (int)
* **New Argument:** `rancher2_cluster.rke_config.ingress.https_port` - (Optional/Computed) HTTPS port for RKE Ingress (int)
* **New Argument:** `rancher2_cluster.rke_config.ingress.network_mode` - (Optional/Computed) Network mode for RKE Ingress (string)
* **New Argument:** `rancher2_cluster.rke_config.ingress.update_strategy` - (Optional) RKE ingress update strategy (list Maxitems: 1)
* **New Argument:** `rancher2_cluster.rke2_config` - (Optional/Computed) The RKE2 configuration for `rke2` Clusters. Conflicts with `aks_config`, `eks_config`, `gke_config`, `oke_config`, `k3s_config` and `rke_config` (list maxitems:1)
* **New Argument:** `rancher2_cluster_sync.wait_alerting` - (Optional) Wait until alerting is up and running. Default: `false` (bool)
* **New Argument:** `rancher2_cluster.gke_config_v2` - (Optional) The Google GKE V2 configuration for `gke` Clusters. Conflicts with `aks_config`, `eks_config`, `eks_config_v2`, `gke_config`, `oke_config`, `k3s_config` and `rke_config`. For Rancher v2.5.8 or above (list maxitems:1)
* **New Argument:** `rancher2_cloud_credential.google_credential_config` - (Optional) Google config for the Cloud Credential (list maxitems:1)

ENHANCEMENTS:

* Updated `rancher2_catalog_v2` schema resource, defining conflict between `git_repo` and `url` arguments
* Improved `rancher2_cluster_sync` with new cluster state check method and new option to wait until alerting is enabled
* Updated go mod to support Rancher `v2.5.8`
* Updated acceptance tests to use Rancher `v2.5.8`

BUG FIXES:

* Fix `rancher2_node_pool` resource, adding `forcenew` property to not updatable arguments
* Fix `rancher2_cluster` resource, fixing provider crash if `cluster_monitoring_input` argument is deleted
* Fix `rancher2_project` resource, fixing provider crash if `project_monitoring_input` argument is deleted
* Fix `rancher2_catalog_v2` resource, just setting default `git_branch` value if `git_repo` is specified
* Fix `rancher2_cluster.eks_config_v2` argument, setting `private_access`, `public_access` and `secrets_encryption` as computed argument, removing default value

## 1.13.0 (March 31, 2021)

FEATURES:

* **New Argument:** `rancher2_cluster.eks_config_v2.node_groups.image_id` - (Optional) The EKS node group image ID (string)
* **New Argument:** `rancher2_cluster.eks_config_v2.node_groups.launch_template` - (Optional) The EKS node groups launch template (list Maxitem: 1)
* **New Argument:** `rancher2_cluster.eks_config_v2.node_groups.launch_template.id` - (Required) The EKS node group launch template ID (string)
* **New Argument:** `rancher2_cluster.eks_config_v2.node_groups.launch_template.name` - (Optional/Computed) The EKS node group launch template name (string)
* **New Argument:** `rancher2_cluster.eks_config_v2.node_groups.launch_template.version` - (Optional) The EKS node group launch template version. Default: `1` (int)
* **New Argument:** `rancher2_cluster.eks_config_v2.node_groups.request_spot_instances` - (Optional) Enable EKS node group request spot instances (bool)
* **New Argument:** `rancher2_cluster.eks_config_v2.node_groups.resource_tags` - (Optional) The EKS node group resource tags (map)
* **New Argument:** `rancher2_cluster.eks_config_v2.node_groups.spot_instance_types` - (Optional) The EKS node group sport instace types (list string)
* **New Argument:** `rancher2_cluster.eks_config_v2.node_groups.subnets` - (Optional) The EKS node group subnets (list string)
* **New Argument:** `rancher2_cluster.eks_config_v2.node_groups.user_data` - (Optional) The EKS node group user data (string)
* **New Argument:** `rancher2_cluster_sync.wait_catalogs` - (Optional) Wait until all catalogs are downloaded and active. Default: `false` (bool)
* **New Attribute:** `rancher2_cluster.eks_config_v2.node_groups.version` - (Computed) The EKS node group version (string)
* **New Attribute:** `rancher2_app_v2.system_default_registry` - (Computed) The system default registry of the app (string)
* **New Data Source:** `rancher2_secret_v2` - Provides a Rancher V2 Secret V2 data source
* **New Resource:** `rancher2_secret_v2` - Provides a Rancher V2 Secret V2 resource

ENHANCEMENTS:

* Updated go mod to support Rancher `v2.5.7`
* Updated acceptance tests to use Rancher `v2.5.7`
* Updated `rancher2_cluster_sync` to allow wait until all catalogs are downloaded and active

BUG FIXES:

* Fix `rancher2_app_v2` to respect Rancher system default registry
* Fix `rancher2_cluster.eks_config_v2` to deploy properly EKS clusters
* Fix `rancher2_catalog_v2` to wait until `downloaded` status

## 1.12.0 (March 05, 2021)

FEATURES:

* **New Argument:** `rancher2_node_template.node_taints` - (Optional) Node taints. For Rancher v2.3.3 or above (List)
* **New Argument:** `rancher2_cluster.aks_config.load_balancer_sku` - (Optional/Computed) Load balancer type (basic | standard). Must be standard for auto-scaling
* **New Argument:** `rancher2_cluster.rke_config.services.etc.backup_config.timeout` - (Optional/Computed) Set timeout in seconds for etcd backup. Just for Rancher v2.5.6 and above
* **New Data Source:** `rancher2_global_role` - Provides a Rancher V2 Global Role data source
* **New Resource:** `rancher2_global_role` - Provides a Rancher V2 Global Role resource
* **New Resource:** `rancher2_feature` - Provides a Rancher V2 Feature resource. Just for Rancher v2.5.0 and above

ENHANCEMENTS:

* Updated `rancher2_node_template.openstack_config` to support `boot_from_volume` and related arguments
* Added `password` as valid `cluster_template_questions` type to `rancher2_cluster` resource
* Preserve `cluster_template_answers` for `cluster_template_questions` of type `password` in `rancher2_cluster` resource to avoid misleading diffs
* Added `nodes` attribute reference to `rancher2_cluster_sync` resource
* Updated go mod to support Rancher `v2.5.6`
* Updated acceptance tests to use Rancher `v2.5.6`
* Added retry to get k8s default version, if getting forbidden or server error
* Added retry to get V2 catalogs and apps, if getting server error

BUG FIXES:

* Fixed cluster and project resource for update monitoring version properly
* Fixed `rancher2_app_v2` resource, added retry to GetAppV2OperationByID if got apierr 500
* Fixed `rancher2_cluster` docs, annotations and labels argument description

## 1.11.0 (January 08, 2021)

FEATURES:

* **New Argument:** `rancher2_node_template.hetzner_config` - (Optional) Hetzner config for the Node Template (list maxitems:1)
* **New Argument:** `rancher2_cluster.rke_config.dns.linear_autoscaler_params` - (Optional) LinearAutoScalerParams dns config (list Maxitem: 1)
* **New Argument:** `rancher2_cluster.rke_config.dns.update_strategy` - (Optional) DNS update strategy (list Maxitems: 1)
* **New Argument:** `rancher2_notifier.dingtalk_config` - (Optional) Dingtalk config for notifier (list maxitems:1)
* **New Argument:** `rancher2_notifier.msteams_config` - (Optional) MSTeams config for notifier (list maxitems:1)
* **New Data Source:** `rancher2_global_dns_provider` - Provides a Rancher V2 Global DNS Provider data source
* **New Resource:** `rancher2_global_dns` - Provides a Rancher V2 Global DNS resource
* **New Resource:** `rancher2_global_dns_provider` - Provides a Rancher V2 Global DNS Provider resource

ENHANCEMENTS:

* Updated `rancher2_app_v2.chart_version` as optional/computed argument. Deploying latest app v2 version if `chart_version` is not provided
* Updated `rancher2_app_v2.wait` default value to `true`
* Updated go mod to support Rancher `v2.5.4`
* Updated acceptance tests to use Rancher `v2.5.4`

BUG FIXES:

* Fixed `rancher2_cluster` resource, added retry when enabling cluster monitoring and got apierr 500. https://github.com/rancher/rancher/issues/30188
* Fixed `rancher2_cluster` datasource error, when `rke_config.services.kube_api.secrets_encryption_config.custom_config` or `rke_config.services.kube_api.event_rate_limit.configuration` are set. https://github.com/rancher/terraform-provider-rancher2/issues/546
* Fixed `rancher2_cluster_template` required argument definition on docs
* Fixed `Apps & marketplace` guide for Rancher v2.5.0 format
* Fixed doc examples for activedirectory, freeipa and openldap auth providers
* Fixed `rancher2_app_v2` resource to properly pass global values to sub charts. https://github.com/rancher/terraform-provider-rancher2/issues/545
* Fixed `rancher2_app_v2` resource to don't override name nor namespace on App v2 not certified by rancher
* Fixed `rancher2_cluster` docs, adding missed `gke_config.enable_master_authorized_network` argument

## 1.10.6 (November 11, 2020)

FEATURES:



ENHANCEMENTS:


BUG FIXES:

* Fixed `flattenClusterTemplateRevisions` func to avoid crash on `rancher2_cluster_template` resource at some circumstances

## 1.10.5 (November 11, 2020)

FEATURES:

* **Deprecated Argument:** `rancher2_cluster.eks_import` - (Optional) Use `rancher2_cluster.eks_config_v2` instead. Just for Rancher v2.5.0 and above
* **New Argument:** `rancher2_cluster.eks_config_v2` - (Optional) EKS cluster import and new management support. Just for Rancher v2.5.0 and above

ENHANCEMENTS:

* Updated go mod to support Rancher `v2.5.2`
* Updated acceptance tests to use Rancher `v2.5.2`
* Improved `rancher2_bootstrap` on resource creation. Number of retires on `bootstrapDoLogin` function can be configured with `retries` provider argument
* Updated `rancher2_catalog_v2` contextualized resource id with `cluster_id` prefix
* Updated `rancher2_app_v2` contextualized resource id with `cluster_id` prefix
* Updated `rancher2_app_v2` to show helm operation log if fail
* Updated `rancher2_app_v2.values` argument as sensitive

BUG FIXES:

* Fixed `rancher2_cluster.rke_config.upgrade_strategy.drain` argument to set false value properly
* Fixed `Apps & marketplace` guide for Rancher v2.5.0 format
* Fixed `rancher2_app_v2.values` argument to avoid false diff
* Fixed `rancher2_cluster_role_template_binding` and  `rancher2_cluster_role_template_binding` arguments to forceNew on update

## 1.10.4 (October 29, 2020)

FEATURES:

* **New Argument:** `rancher2_cluster.oke_config` - (Optional) Oracle OKE configuration
* **New Argument:** `rancher2_node_template.openstack_config.application_credential_id` - (Optional) OpenStack application credential id
* **New Argument:** `rancher2_node_template.openstack_config.application_credential_name` - (Optional) OpenStack application credential name
* **New Argument:** `rancher2_node_template.openstack_config.application_credential_secret` - (Optional) OpenStack application credential secret
* **New Argument:** `rancher2_notifier.dingtal_config` - (Optional) Dingtalk config for notifier. For Rancher v2.4.0 and above (list maxitems:1)
* **New Argument:** `rancher2_notifier.msteams_config` - (Optional) MSTeams config for notifier. For Rancher v2.4.0 and above (list maxitems:1)
* **New Argument:** `rancher2_cluster.eks_import` - (Optional) EKS cluster import and new management support. Just for Rancher v2.5.0 and above
* **New Argument:** `rancher2_bootstrap.ui_default_landing` - (Optional) Set default ui landing on Rancher bootstrap. Just for Rancher v2.5.0 and above
* **New Data Source:** `rancher2_catalog_v2` - Support new Rancher catalog V2 datasource. Just for Rancher v2.5.0 and above
* **New Resource:** `rancher2_catalog_v2` - Support new Rancher catalog V2 resource. Just for Rancher v2.5.0 and above
* **New Resource:** `rancher2_app_v2` - Support new Rancher app V2 resource. Just for Rancher v2.5.0 and above

ENHANCEMENTS:

* Added new computed `ca_cert` argument at `rancher2_cluster` resource and datasource
* Delete `rancher2_app` if created and got timeout to be active
* Updated golang to v1.14.9 and removing vendor folder
* Updated go mod to support Rancher `v2.5.1`
* Added dingtal_config and msteams_config arguments at rancher2_notifier resource. go code and docs
* Improved `rancher2_cluster_sync` wait for cluster monitoring
* Improved `rancher2_bootstrap` on resource creation. `bootstrapDoLogin` function will retry 3 times user/pass login before fail
* Updated acceptance tests to use Rancher `v2.5.1`, k3s `v1.18.9-k3s1` and cert-manager `v1.0.1`
* Added new `Apps & marketplace` guide for Rancher v2.5.0

BUG FIXES:

* Fix `rke_config.monitoring.replicas` argument to set default value to 1 if monitoring enabled
* Fix Rancher auth config apply on activedirectory, freeipa and openldap providers
* Fix `rancher2_cluster.rke_config.upgrade_strategy.drain` argument to set false value properly


## 1.10.3 (September 14, 2020)

FEATURES:



ENHANCEMENTS:



BUG FIXES:

* Fix `Error: string is required` upgrading rancher2 provider from v1.10.0 or lower

## 1.10.2 (September 10, 2020)

FEATURES:



ENHANCEMENTS:

* Updated go mod, vendor files and provider tests to support rancher 2.4.8 and k3s v1.18.8-k3s1
* Added `rancher2_cluster_sync.state_confirm` argument to wait until active status is confirmed a number of times
* Added `syslog_config.enable_tls` argument to cluster and project logging

BUG FIXES:

* Fix `rke_config.cloud_provider.name` argument to not be validated
* Fix `rancher2_certificate` resource update
* Fix false diff if `rancher2_project.project_monitoring_input` not specified
* Fix `rancher2_token.ttl` argument to work properly on Rancher up to v2.4.7
* Fix `rancher2_namespace.resource_quota` argument to computed
* Fix `rancher2_app` resource to wait until created/updated

## 1.10.1 (August 27, 2020)

FEATURES:



ENHANCEMENTS:

* Added `nsg` support on `azure_config` argument on `rancher2_node_template` resource
* Updated go mod, vendor files and provider tests to support rancher 2.4.6
* Added aws kms key id support to `rancher2_node_template`

BUG FIXES:

* Fix `rke_config.event_rate_limit.configuration` argument to work properly
* Fix cluster and project role template binding doc files name
* Fix `rancher2_cluster_sync` resource error if referred cluster deleted out of band
* Fix `rancher2_namespace` and `rancher2_project` resources error if destroyed by not global admin user
* Fix `rancher2_app` resource error if referred project deleted out of band
* Fix `rancher2_app` doc typo on `target_namespace` argument description
* Fix `rancher2_cluster` and `rancher2_project` resources error if created with monitoring enabled by not global admin user
* Fix `rancher2_token` to set annotations and labels as computed attibutes
* Fix `rke_config.secrets_encryption_config.custom_config` argument to work properly
* Fix `rancher2_token.ttl` argument to work properly on Rancher v2.4.6
* Fix `rancher2_project` resource applying `pod_security_policy_template_id` argument on creation

## 1.10.0 (July 29, 2020)

FEATURES:

* **Deprecated Argument:** `rancher2_cluster.enable_cluster_istio` - Deploy istio using `rancher2_app` resource instead
* **New Argument:** `rancher2_cluster.istio_enabled` - (Computed) Is istio enabled at cluster?

ENHANCEMENTS:

* Added `wait` argument to rancher2_app
* Added configurable retry logic when Rancher responds with "405 method not allowed" for `rancher2_node_template` resource
* Added drone pipeline definition to publish provider at terraform registry
* Updated docs to terraform registry format

BUG FIXES:

* Fixes on `rancher2_cluster_template` resource:
  * Update default revision. Related to https://github.com/rancher/terraform-provider-rancher2/issues/393
  * Import. Related to https://github.com/rancher/terraform-provider-rancher2/issues/386
  * Delete old template revisions. Related to https://github.com/rancher/terraform-provider-rancher2/issues/397
* Fixed import resource description on doc files
* Fixed bootstrap link on doc website

## 1.9.0 (June 29, 2020)

FEATURES:



ENHANCEMENTS:

* Updated acceptance tests:
  * run rancher HA environment on k3s v1.18.2-k3s1
  * integrated rancher update scenario from v2.3.6 to v2.4.5
* Updated local cluster on `rancher2_bootstrap` resource, due to issue https://github.com/rancher/rancher/issues/16213
* Added `load_balancer_sku` argument to `azure_cloud_provider` configuration
* Added `nodelocal` argument to `rke_config.dns` argument on `rancher2_cluster` resource
* Added `view` verb to `rules` argument for `rancher2_node_template` resource
* Updated golang to v1.13, modules and vendor files
* Updated Rancher support to v2.4.5
* Added full feature to `rke_config.monitoring` argument
* Added `external` as allowed value on `rke_config.cloud_provider` argument on `rancher2_cluster` resource
* Added `region` argument on `gke_config` for `rancher2_cluster` resource
* Updated `annotations` and `labels` arguments to supress diff when name contains `cattle.io/` or `rancher.io/`

BUG FIXES:

* Fixed `nodeTemplateStateRefreshFunc` function on `rancher2_node_template` resource to check if returned error is forbidden
* Updated `rancher2_app` resource to fix local cluster scoped catalogs
* Updated api bool fields with default=true to `*bool`. Related to https://github.com/rancher/types/pull/1083
* Fixed update on `rancher2_cluster_template` resource. Related to https://github.com/terraform-providers/terraform-provider-rancher2/issues/365

## 1.8.3 (April 09, 2020)

FEATURES:



ENHANCEMENTS:



BUG FIXES:

* Fix project alert group and alert rule datasource and resoruce documentation
* Added `version` argument to `cluster_monitoring_input` argument on `rancher2_cluster` and `rancher2_project` resources
* Fixed rancher timeout on bootstrapping

## 1.8.2 (April 02, 2020)

FEATURES:



ENHANCEMENTS:

* Added `fixNodeTemplateID` to fix `rancher2_node_template` ID upgrading up to v2.3.3. Issue [#195](https://github.com/terraform-providers/terraform-provider-rancher2/issues/195)
* Updated rnacher to v2.4.2 on acceptance test

BUG FIXES:

* Fix `upgrading` state on resourceRancher2ClusterUpdate() function
* Updated process for getting rke supported kubernetes version
* Set `version` argument on `rancher2_catalog` as computed

## 1.8.1 (March 31, 2020)

FEATURES:



ENHANCEMENTS:



BUG FIXES:

* Fix init provider if api_url is dependent of infra that is not yet deployed

## 1.8.0 (March 31, 2020)

FEATURES:

* **New Data Source:** `rancher2_cluster_scan`

ENHANCEMENTS:

* Added `wait_monitoring` argument to `rancher2_cluster_sync` resource
* Added `retries` config argument and `isRancherActive()` function
* Updated go modules and vendor files to rancher v2.4.0
* Updated rancher to v2.4.0 and k3s to v1.17.4-k3s1 on acceptance tests
* New rancher v2.4.0 features:
  * Added `group_principal_id` argument to `rancher2_global_role_binding` resource
  * Added `k3s_config` argument to `rancher2_cluster` datasource and resource
  * Added `version` argument to `rancher2_catalog` datasource and resource
  * Added `upgrade_strategy` argument to `rke_config` on `rancher2_cluster` resource
  * Added `scheduled_cluster_scan` argument on `rancher2_cluster` and `rancher2_cluster_template` resources
  * Added `rancher2_cluster_scan` datasource
* Added `fixNodeTemplateID` to fix `rancher2_node_template` ID upgrading up to v2.3.3. Issue [#195](https://github.com/terraform-providers/terraform-provider-rancher2/issues/195)

BUG FIXES:

* Added `enable_json_parsing` argument to cluster and project logging
* Sync resource delete with rancher API
* Fix recipient update on cluster and project alert groups

## 1.7.3 (March 24, 2020)

FEATURES:

* **New Data Source:** `rancher2_pod_security_policy_template`
* **New Resource:** `rancher2_pod_security_policy_template`

ENHANCEMENTS:

* Updated `rancher/norman` go modules and vendor files
* Added `plugin` optional value `none` to `rke_config` argument on `rancher2_cluster` resource
* Updated multiline arguments to trim spaces by default and avoid false diff
* Updated `rancher/types` go modules and vendor files
* Added `mtu` argument to `rke_config.network` argument on `rancher2_cluster` resource
* Added `custom_target_config` argument to `rancher2_cluster_logging` and `rancher2_project_logging` resources
* Updated `aks_config`, `eks_config` and `gke_config` arguments ti proper updte `rancher2_cluster` resource

BUG FIXES:

* Fix `audit_log.configuration.policy` argument to `rke_config.services.kube_api` argument on `rancher2_cluster` resource
* Added `plugin` optional value `none` to `rke_config` argument on `rancher2_cluster` resource
* Updated multiline arguments to trim spaces by default and avoid false diff
* Updated `private_key_file` definition for openstack driver on `rancher2_node_template` docs
* Updated `private_key_file` definition for openstack driver on `rancher2_node_template` docs
* Fixed `rke_config.cloud_provider.aws_cloud_provider.global` argument as computed to avoid false diff

## 1.7.2 (January 28, 2020)

FEATURES:



ENHANCEMENTS:

* Added `refresh` argument to `rancher2_catalog` resource
* Added `name` and `is_external` arguments to `rancher2_user` datasource
* Added `delete_not_ready_after_secs` and `node_taints` arguments to `node_pool` resource
* Added `delete_not_ready_after_secs` and `node_taints` arguments to `rancher2_node_pool` resource
* Updated `github.com/rancher/types` and `github.com/rancher/norman` go modules and vendor files to support rancher v2.3.3
* Splitted schema, structure and test `cluster_rke_config_services` files for every rke service
* Added `ssh_cert_path` argument to `rke_config` argument on `rancher2_cluster` resource
* Added `audit_log`, `event_rate_limit` and `secrets_encryption_config` arguments to `rke_config.services.kube_api` argument on `rancher2_cluster` resource
* Added `generate_serving_certificate` argument to `rke_config.services.kubelet` argument on `rancher2_cluster` resource
* Added `driver_id` argument on `rancher2_node_template` resource to reference user created `rancher2_node_driver`

BUG FIXES:

* Fix `template_revisions` update on `rancher2_cluster_template` resource
* Fix `rke_config.services.kube_api.policy` argument on `rancher2_cluster` resource
* Fix `data` argument set as sensitive on `rancher2_secret` resource

## 1.7.1 (December 04, 2019)

FEATURES:



ENHANCEMENTS:

* Added GetRancherVersion function to provider config
* Updated `vsphere_config` argument schema on `rancher2_node_template` resource to support Rancher v2.3.3 features
* Updated rancher to v2.3.3 and k3s to v0.10.2 on acceptance tests

BUG FIXES:

* Set `annotations` argument as computed on `rancher2_node_template` resource
* Added `rancher2_node_template` resource workaround on docs when upgrade Rancher to v2.3.3

## 1.7.0 (November 20, 2019)

FEATURES:

* **New Resource:** `rancher2_token`

ENHANCEMENTS:

* Added `always_pull_images` argument on `kube_api` argument on `rke_config` argument for `rancher2_clusters` resource
* Added resource deletion if not getting active state on creation for `rancher2_catalog` resource
* Updated rancher to v2.3.2 and k3s to v0.10.1 on acceptance tests
* Added `desired nodes` support on `eks_config` argument on `rancher2_cluster` resource
* Added `managed disk` support on `azure_config` argument on `rancher2_node_template` resource
* Migrated provider to use `terraform-plugin-sdk`
* Updated `rancher2_etcd_backup` documentation

BUG FIXES:

* Fix `password` argument update for `rancher2_catalog` resource
* Fix `rancher2_app` update issue on Rancher v2.3.2
* Fix: set `key` argument as sensitive on `rancher2_certificate` resource.
* Fix continuous diff issues on `rancher2_project` resource
* Fix `pod_security_policy_template_id` update on `rancher2_project` resource
* Fix continuous diff issues on `rancher2_namespace` resource

## 1.6.0 (October 08, 2019)

FEATURES:

* **New Data Source:** `rancher2_cluster_alert_group`
* **New Data Source:** `rancher2_cluster_alert_rule`
* **New Data Source:** `rancher2_cluster_template`
* **New Data Source:** `rancher2_notifier`
* **New Data Source:** `rancher2_project_alert_group`
* **New Data Source:** `rancher2_project_alert_rule`
* **New Data Source:** `rancher2_role_template`
* **New Resource:** `rancher2_auth_config_keycloak`
* **New Resource:** `rancher2_auth_config_okta`
* **New Resource:** `rancher2_cluster_alert_group`
* **New Resource:** `rancher2_cluster_alert_rule`
* **New Resource:** `rancher2_cluster_sync`
* **New Resource:** `rancher2_cluster_template`
* **New Resource:** `rancher2_notifier`
* **New Resource:** `rancher2_project_alert_group`
* **New Resource:** `rancher2_project_alert_rule`
* **New Resource:** `rancher2_role_template`

ENHANCEMENTS:

* Added `monitoring_input` argument to define monitoring config for `rancher2_cluster` and `rancher2_project`
* Improved capitalization/spelling/grammar/etc in docs

BUG FIXES:

* Fix `expandAppExternalID` function on `rancher2_app` resource. Function was generating a wrong `ExternalID` catalog URL, on `cluster` and `project` scope
* Fix `flattenMultiClusterApp` function on `rancher2_multi-cluster_app` resource. Function wasn't updating fine `catalog_name`, `template_name` and/or `template_version` arguments, when contains char `-`
* Fix: set `value_yaml` multiline argument as base64 encoded
* Fix: removed `restricted` and `unrestricted` values checking for `default_pod_security_policy_template_id` argument on `rancher2_cluster` resource

## 1.5.0 (September 06, 2019)

FEATURES:

* **New Data Source:** `rancher2_app`
* **New Data Source:** `rancher2_certificate`
* **New Data Source:** `rancher2_multi_cluster_app`
* **New Data Source:** `rancher2_node_template`
* **New Data Source:** `rancher2_secret`
* **New Resource:** `rancher2_certificate`
* **New Resource:** `rancher2_app`
* **New Resource:** `rancher2_multi_cluster_app`
* **New Resource:** `rancher2_secret`

ENHANCEMENTS:

* Updated default image to `canonical:UbuntuServer:18.04-LTS:latest` on Azure node template
* Added `folder` argument on `s3_backup_config`
* Updated `github.com/rancher/types` and `github.com/rancher/norman` go modules and vendor files to support rancher v2.2.8
* Updated rancher to v2.2.8 and k3s to v0.8.0 on acceptance tests
* Added `key_pair_name` argument on `eks_config` argument on `rancher2_cluster` resource
* Set `kubernetes_version` argument as required on `eks_config` argument on `rancher2_cluster` resource
* Set `quantity` argument as optional with default value `1` on `rancher2_node_pool` resource. Added validation that value >= 1

BUG FIXES:

* Fix: `container_resource_limit` argument update issue on `rancher2_namespace` and `rancher2_project` resources update
* Fix: `sidebar_current` definition on datasources docs
* Fix: set `access_key` and `secret_key` arguments as optional on `s3_backup_config`
* Fix: crash `rancher2_cluster`  datasource and resource if `enableNetworkPolicy` doesn't exist
* Fix: don't delete builtin cluster nor node drivers from rancher on tf destroy
* Fix: wrong updates on not changed sensitive arguments on `rancher2_cluster_logging` and `rancher2_project_logging` resources

## 1.4.1 (August 16, 2019)

FEATURES:

ENHANCEMENTS:

BUG FIXES:

* Fix: auth issue when using `access_key` and `secret_key`

## 1.4.0 (August 15, 2019)

FEATURES:

* **New Data Source:** `rancher2_catalog`
* **New Data Source:** `rancher2_cloud_credential`
* **New Data Source:** `rancher2_cluster`
* **New Data Source:** `rancher2_cluster_driver`
* **New Data Source:** `rancher2_cluster_logging`
* **New Data Source:** `rancher2_cluster_role_template_binding`
* **New Data Source:** `rancher2_etcd_backup`
* **New Data Source:** `rancher2_global_role_binding`
* **New Data Source:** `rancher2_namespace`
* **New Data Source:** `rancher2_node_driver`
* **New Data Source:** `rancher2_node_pool`
* **New Data Source:** `rancher2_project_logging`
* **New Data Source:** `rancher2_project_role_template_binding`
* **New Data Source:** `rancher2_registry`
* **New Data Source:** `rancher2_user`
* **New Resource:** `rancher2_global_role_binding`
* **New Resource:** `rancher2_registry`
* **New Resource:** `rancher2_user`

ENHANCEMENTS:

* Set `session_token` argument as sensitive on `eks_config` argument on `rancher2_cluster` resource
* Added `wait_for_cluster` argument on `rancher2_namespace` and `rancher2_project` resources
* Set default value to `engine_install_url` argument on `rancher2_node_template` resource
* Added `enable_cluster_monitoring` argument to `rancher2_cluster` resource and datasource
* Added `enable_project_monitoring` argument to `rancher2_project` resource and datasource
* Added `token` argument on `cluster_registration_token` argument to rancher2_cluster resource and datasource
* Set default value to `engine_install_url` argument on `rancher2_node_template` resource
* Added `custom_ca` argument on etcd `s3_backup_config` on `rancher2_cluster` and `rancher2_etcd_backup` resources
* Updated `github.com/rancher/types` and `github.com/rancher/norman` go modules and vendor files to support rancher v2.2.6
* Updated rancher to v2.2.6 and k3s to v0.7.0 on acceptance tests
* Added cluster and project scope support on `rancher2_catalog` resource and datasource
* Updated `provider` config validation to enable bootstrap and resource creation at same run
* Added `container_resource_limit` argument on `rancher2_namespace` and `rancher2_project` resources and datasources
* Added `pod_security_policy_template_id` on `rancher2_project` resource

BUG FIXES:

* Fix: `toArrayString` and `toMapString` functions to check `nil` values
* Fix: Set `kubernetes_version` argument as required on `aks_config` argument on `rancher2_cluster` resource
* Fix: Set `security_groups`, `service_role`, `subnets` and `virtual_network` arguments as optional to `eks_config` argument on `rancher2_cluster` resource
* Fix: Removed `docker_version` argument from `rancher2_node_template` resource

## 1.3.0 (June 26, 2019)

FEATURES:

ENHANCEMENTS:

* Added `scheduler` argument to `services`-`rke_config` argument on `rancher2_cluster` resource

BUG FIXES:

* Fix: index out of range issue on `vsphere_cloud_provider`-`cloud_provider`-`rke_config` argument on `rancher2_cluster` resource

## 1.2.0 (June 12, 2019)

FEATURES:

* **New Data Source:** `rancher2_project`

ENHANCEMENTS:

* Added `cluster_auth_endpoint` argument to `rancher2_cluster` resource
* Added `default_pod_security_policy_template_id` argument to `rancher2_cluster` resource
* Added `enable_network_policy` argument to `rancher2_cluster` resource
* Updated acceptance tests
  * k3s version updated to v0.5.0
  * Rancher version updated to v2.2.4

BUG FIXES:

* Fix: set default value to `true` on `ignore_docker_version`-`rke_config` argument on `rancher2_cluster` resource
* Fix: set default value to `false` on `pod_security_policy`-`services`-`rke_config` argument on `rancher2_cluster` resource
* Fix: typo on `boot2docker_url`-`vsphere_config` argument name on `rancher2_node_template` resource docs
* Fix: set `monitor_delay` and `monitor_timeout` fields as string type for openstack load_balancer config on `cloud_provider`-`rke_config` argument on `rancher2_cluster` resource
* Fix: Updated `rancher2_etcd_backup` resource to work on rancher v2.2.4

## 1.1.0 (May 29, 2019)

FEATURES:

ENHANCEMENTS:

* Added `default_project_id` & `system_project_id` attributes to `rancher2_cluster` resource
* Added support to move `rancher2_namespace` resource to a rancher project when import
* Added support to terraform 0.12

BUG FIXES:

* Fix: Updated `flattenNamespace` function on `rancher2_namespace` resource to avoid no empty plan if `resource_quota` is not specified
* Fix: Updated `rke_config` argument for openstack cloud_provider on `rancher2_cluster` resource:
  * Removed `used_id` field on global argument in favour of `username` following [k8s openstack cloud provider docs](https://github.com/kubernetes/cloud-provider-openstack/blob/master/docs/provider-configuration.md#global-required-parameters)
  * Set computed=true on optional field to avoid no empty plan if not specified

## 1.0.0 (May 14, 2019)

* Initial Terraform Ecosystem Release


## v0.2.0-rc5 (Unreleased)

FEATURES:

ENHANCEMENTS:

* Updated `rancher2_cluster` `rke_config` argument to support `aws_cloud_provider` config
* Updated k3s version to v0.4.0 to run acceptance tests
* Added support to openstack and vsphere drivers on `rancher2_cloud_credential` resource
* Added support to openstack and vsphere drivers on `rancher2_node_template` resource

BUG FIXES:

* Fix: Updated `rancher2_cluster` resource to save correctly S3 and cloud providers passwords on `rke_config`
* Updated `rancher2_cloud_credential` resource to save correctly S3 password
* Updated `rancher2_etcd_backup` resource to save correctly S3 password

## v0.2.0-rc4 (Unreleased)

FEATURES:

* **New Resource:** `rancher2_bootstrap`
* **New Resource:** `rancher2_cloud_credential`
* **New Resource:** `rancher2_cluster_driver`
* **New Resource:** `rancher2_etcd_backup`

ENHANCEMENTS:

* Added `.drone.yml` file to also support run rancher pipeline
* Added `rancher2_node_pool` resource tests
* Added `rancher2_auth_config_*` resource tests
* Updated and reviewed docs format
* Added support to rancher v2.2.x
* Updated `rancher2_cluster` `rke_config` argument to support:
  * etcd service `backup_config` with local and S3 storage backends
  * `dns` config
  * `weave` network provider
* Splitted resources into own schema, structure and import files.
* Added support to amazonec2, azure and digitalocean drivers on `rancher2_cloud_credential` resource
* Added support to local and S3 storage backends on `rancher2_etcd_backup` resource

BUG FIXES:

* Fix: drone build image to golang:1.12.3 to fix go fmt issues
* Fix: removed test on apply for `rancher2_auth_config_*` resources
* Fix: updated `api_url` field as required on provider.go
* Fix: updated `rancher2_namespace` move to a project after import it from k8s cluster

## v0.2.0-rc3 (Unreleased)

FEATURES:

ENHANCEMENTS:

* Added `Sensitive: true` option to fields with sensible data

BUG FIXES:

* Fix: set rke cluster `cloud_provider_vsphere` disk and network as optional and computed fields

## v0.2.0-rc2 (Unreleased)

FEATURES:

ENHANCEMENTS:

* Added `Sensitive: true` option to fields with sensible data
* Added `kube_config` computed field on cluster resources
* Added `ami` and `associate_worker_node_public_ip` fields for `eks_config` on cluster resources
* Added all available fields for rke_config on cluster resources
* Added `manifest_url` and `windows_node_command` fields for `cluster_registration_token` on cluster resources
* Added `creation` argument on `etcd` service for rke_config on cluster resources

BUG FIXES:

* Fix: added updating pending state on cluster resource update
* Fix: checking if `cluster_registration_token` exists on cluster resource creation
* Fix: typo on `gke_config` credential field on cluster resource
* Fix: Updated auth resources to avoid permission denied error

## 0.1.0-rc1 (Unreleased)

FEATURES:

* **New Resource:** `rancher2_auth_config_activedirectory`
* **New Resource:** `rancher2_auth_config_adfs`
* **New Resource:** `rancher2_auth_config_azuread`
* **New Resource:** `rancher2_auth_config_freeipa`
* **New Resource:** `rancher2_auth_config_github`
* **New Resource:** `rancher2_auth_config_openldap`
* **New Resource:** `rancher2_auth_config_ping`
* **New Resource:** `rancher2_catalog`
* **New Resource:** `rancher2_cluster`
* **New Resource:** `rancher2_cluster_logging`
* **New Resource:** `rancher2_cluster_role_template_binding`
* **New Resource:** `rancher2_namespace`
* **New Resource:** `rancher2_node_driver`
* **New Resource:** `rancher2_node_pool`
* **New Resource:** `rancher2_node_template`
* **New Resource:** `rancher2_project`
* **New Resource:** `rancher2_project_logging`
* **New Resource:** `rancher2_project_role_template_binding`
* **New Resource:** `rancher2_setting`

ENHANCEMENTS:

* First release candidate of the rancher2 provider.
* resource/rancher2_cluster: support for providers:
  * Amazon EKS
  * Azure AKS
  * Google GKE
  * Imported
  * RKE
    * Cloud providers adding node pools
    * Custom
* resource/rancher2_cluster_logging: support for providers:
  * Elasticsearch
  * Fluentd
  * Kafka
  * Splunk
  * Syslog
* resource/rancher2_namespace: quota limits support on Rancher v2.1.x or higher
  * Amazon EC2
  * Azure
  * Digitalocean
* resource/rancher2_project: quota limits support on Rancher v2.1.x or higher
* resource/rancher2_project_logging: support for providers:
  * Elasticsearch
  * Fluentd
  * Kafka
  * Splunk
  * Syslog
* resource/rancher2_node_template: support for providers:

BUG FIXES:<|MERGE_RESOLUTION|>--- conflicted
+++ resolved
@@ -2,24 +2,16 @@
 
 FEATURES:
 
-<<<<<<< HEAD
 * **Deprecated Argument:** `rancher2_cluster.aks_config.tag` - (Deprecated) Use `tags` argument instead as []string
 * **New Argument:** `rancher2_cluster.aks_config.tags` - (Optional/Computed) Tags for Kubernetes cluster. For example, `["foo=bar","bar=foo"]` (list)
-=======
-
->>>>>>> 4e63ac6b
-
-ENHANCEMENTS:
-
-
-
-BUG FIXES:
-
-<<<<<<< HEAD
-
-=======
+
+ENHANCEMENTS:
+
+
+
+BUG FIXES:
+
 * Fixed `rancher2_cluster.hetzner_config.UsePrivateNetwork` with proper json field name
->>>>>>> 4e63ac6b
 
 ## 1.14.0 (May 7, 2021)
 
