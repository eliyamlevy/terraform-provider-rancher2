--- conflicted
+++ resolved
@@ -2,30 +2,20 @@
 
 FEATURES:
 
-<<<<<<< HEAD
 * **New Data Source:** `rancher2_node_template`
 
-=======
->>>>>>> 655c186d
 ENHANCEMENTS:
 
 * Updated default image to `canonical:UbuntuServer:18.04-LTS:latest` on Azure node template
 * Added `folder` argument on `s3_backup_config`
-<<<<<<< HEAD
-* Updated `github.com/rancher/types` and `github.com/rancher/norman` go modules and vendor files to support rancher v2.2.7
-* Updated rancher to v2.2.7 and k3s to v0.8.0 on acceptance tests
-=======
 * Updated `github.com/rancher/types` and `github.com/rancher/norman` go modules and vendor files to support rancher v2.2.8
 * Updated rancher to v2.2.8 and k3s to v0.8.0 on acceptance tests
->>>>>>> 655c186d
 
 BUG FIXES:
 
 * Fix: `container_resource_limit` argument update issue on `rancher2_namespace` and `rancher2_project` resources update
-<<<<<<< HEAD
 * Fix: `sidebar_current` definition on datasources docs
-=======
->>>>>>> 655c186d
+
 
 ## 1.4.1 (August 16, 2019)
 
