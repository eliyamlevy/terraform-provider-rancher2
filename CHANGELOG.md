## 1.4.0 (Unreleased)

FEATURES:

<<<<<<< HEAD
* **New Data Source:** `rancher2_cluster_driver`
* **New Data Source:** `rancher2_node_driver`
=======
* **New Data Source:** `rancher2_catalog`
* **New Data Source:** `rancher2_cloud_credential`
* **New Data Source:** `rancher2_cluster`
* **New Data Source:** `rancher2_etcd_backup`
* **New Data Source:** `rancher2_global_role_binding`
* **New Data Source:** `rancher2_namespace`
* **New Data Source:** `rancher2_node_pool`
* **New Data Source:** `rancher2_user`
* **New Resource:** `rancher2_global_role_binding`
* **New Resource:** `rancher2_user`
>>>>>>> 58531538

ENHANCEMENTS:

* Set `session_token` argument as sensitive on `eks_config` argument on `rancher2_cluster` resource

BUG FIXES:

* Fix: `toArrayString` and `toMapString` functions to check `nil` values
* Fix: Set `kubernetes_version` argument as required on `aks_config` argument on `rancher2_cluster` resource
* Fix: Set `security_groups`, `service_role`, `subnets` and `virtual_network` arguments as optional to `eks_config` argument on `rancher2_cluster` resource

## 1.3.0 (June 26, 2019)

FEATURES:

ENHANCEMENTS:

* Added `scheduler` argument to `services`-`rke_config` argument on `rancher2_cluster` resource

BUG FIXES:

* Fix: index out of range issue on `vsphere_cloud_provider`-`cloud_provider`-`rke_config` argument on `rancher2_cluster` resource 

## 1.2.0 (June 12, 2019)

FEATURES:

* **New Data Source:** `rancher2_project`

ENHANCEMENTS:

* Added `cluster_auth_endpoint` argument to `rancher2_cluster` resource
* Added `default_pod_security_policy_template_id` argument to `rancher2_cluster` resource
* Added `enable_network_policy` argument to `rancher2_cluster` resource
* Updated acceptance tests
  * k3s version updated to v0.5.0
  * Rancher version updated to v2.2.4

BUG FIXES:

* Fix: set default value to `true` on `ignore_docker_version`-`rke_config` argument on `rancher2_cluster` resource
* Fix: set default value to `false` on `pod_security_policy`-`services`-`rke_config` argument on `rancher2_cluster` resource
* Fix: typo on `boot2docker_url`-`vsphere_config` argument name on `rancher2_node_template` resource docs
* Fix: set `monitor_delay` and `monitor_timeout` fields as string type for openstack load_balancer config on `cloud_provider`-`rke_config` argument on `rancher2_cluster` resource
* Fix: Updated `rancher2_etcd_backup` resource to work on rancher v2.2.4

## 1.1.0 (May 29, 2019)

FEATURES:

ENHANCEMENTS:

* Added `default_project_id` & `system_project_id` attributes to `rancher2_cluster` resource
* Added support to move `rancher2_namespace` resource to a rancher project when import
* Added support to terraform 0.12

BUG FIXES:

* Fix: Updated `flattenNamespace` function on `rancher2_namespace` resource to avoid no empty plan if `resource_quota` is not specified
* Fix: Updated `rke_config` argument for openstack cloud_provider on `rancher2_cluster` resource:
  * Removed `used_id` field on global argument in favour of `username` following [k8s openstack cloud provider docs](https://github.com/kubernetes/cloud-provider-openstack/blob/master/docs/provider-configuration.md#global-required-parameters)
  * Set computed=true on optional field to avoid no empty plan if not specified

## 1.0.0 (May 14, 2019)

* Initial Terraform Ecosystem Release


## v0.2.0-rc5 (Unreleased)

FEATURES:

ENHANCEMENTS:

* Updated `rancher2_cluster` `rke_config` argument to support `aws_cloud_provider` config
* Updated k3s version to v0.4.0 to run acceptance tests
* Added support to openstack and vsphere drivers on `rancher2_cloud_credential` resource
* Added support to openstack and vsphere drivers on `rancher2_node_template` resource

BUG FIXES:

* Fix: Updated `rancher2_cluster` resource to save correctly S3 and cloud providers passwords on `rke_config`
* Updated `rancher2_cloud_credential` resource to save correctly S3 password
* Updated `rancher2_etcd_backup` resource to save correctly S3 password

## v0.2.0-rc4 (Unreleased)

FEATURES:

* **New Resource:** `rancher2_bootstrap`
* **New Resource:** `rancher2_cloud_credential`
* **New Resource:** `rancher2_cluster_driver`
* **New Resource:** `rancher2_etcd_backup`

ENHANCEMENTS:

* Added `.drone.yml` file to also support run rancher pipeline
* Added `rancher2_node_pool` resource tests
* Added `rancher2_auth_config_*` resource tests
* Updated and reviewed docs format
* Added support to rancher v2.2.x
* Updated `rancher2_cluster` `rke_config` argument to support:
  * etcd service `backup_config` with local and S3 storage backends
  * `dns` config
  * `weave` network provider
* Splitted resources into own schema, structure and import files.
* Added support to amazonec2, azure and digitalocean drivers on `rancher2_cloud_credential` resource
* Added support to local and S3 storage backends on `rancher2_etcd_backup` resource

BUG FIXES:

* Fix: drone build image to golang:1.12.3 to fix go fmt issues
* Fix: removed test on apply for `rancher2_auth_config_*` resources
* Fix: updated `api_url` field as required on provider.go
* Fix: updated `rancher2_namespace` move to a project after import it from k8s cluster

## v0.2.0-rc3 (Unreleased)

FEATURES:

ENHANCEMENTS:

* Added `Sensitive: true` option to fields with sensible data

BUG FIXES:

* Fix: set rke cluster `cloud_provider_vsphere` disk and network as optional and computed fields

## v0.2.0-rc2 (Unreleased)

FEATURES:

ENHANCEMENTS:

* Added `Sensitive: true` option to fields with sensible data
* Added `kube_config` computed field on cluster resources
* Added `ami` and `associate_worker_node_public_ip` fields for `eks_config` on cluster resources
* Added all available fields for rke_config on cluster resources
* Added `manifest_url` and `windows_node_command` fields for `cluster_registration_token` on cluster resources
* Added `creation` argument on `etcd` service for rke_config on cluster resources

BUG FIXES:

* Fix: added updating pending state on cluster resource update
* Fix: checking if `cluster_registration_token` exists on cluster resource creation
* Fix: typo on `gke_config` credential field on cluster resource
* Fix: Updated auth resources to avoid permission denied error

## 0.1.0-rc1 (Unreleased)

FEATURES:

* **New Resource:** `rancher2_auth_config_activedirectory`
* **New Resource:** `rancher2_auth_config_adfs`
* **New Resource:** `rancher2_auth_config_azuread`
* **New Resource:** `rancher2_auth_config_freeipa`
* **New Resource:** `rancher2_auth_config_github`
* **New Resource:** `rancher2_auth_config_openldap`
* **New Resource:** `rancher2_auth_config_ping`
* **New Resource:** `rancher2_catalog`
* **New Resource:** `rancher2_cluster`
* **New Resource:** `rancher2_cluster_logging`
* **New Resource:** `rancher2_cluster_role_template_binding`
* **New Resource:** `rancher2_namespace`
* **New Resource:** `rancher2_node_driver`
* **New Resource:** `rancher2_node_pool`
* **New Resource:** `rancher2_node_template`
* **New Resource:** `rancher2_project`
* **New Resource:** `rancher2_project_logging`
* **New Resource:** `rancher2_project_role_template_binding`
* **New Resource:** `rancher2_setting`

ENHANCEMENTS:

* First release candidate of the rancher2 provider.
* resource/rancher2_cluster: support for providers:
  * Amazon EKS
  * Azure AKS
  * Google GKE
  * Imported
  * RKE
    * Cloud providers adding node pools
    * Custom
* resource/rancher2_cluster_logging: support for providers:
  * Elasticsearch
  * Fluentd
  * Kafka
  * Splunk
  * Syslog
* resource/rancher2_namespace: quota limits support on Rancher v2.1.x or higher
  * Amazon EC2
  * Azure
  * Digitalocean
* resource/rancher2_project: quota limits support on Rancher v2.1.x or higher
* resource/rancher2_project_logging: support for providers:
  * Elasticsearch
  * Fluentd
  * Kafka
  * Splunk
  * Syslog
* resource/rancher2_node_template: support for providers:

BUG FIXES:<|MERGE_RESOLUTION|>--- conflicted
+++ resolved
@@ -2,21 +2,18 @@
 
 FEATURES:
 
-<<<<<<< HEAD
-* **New Data Source:** `rancher2_cluster_driver`
-* **New Data Source:** `rancher2_node_driver`
-=======
 * **New Data Source:** `rancher2_catalog`
 * **New Data Source:** `rancher2_cloud_credential`
 * **New Data Source:** `rancher2_cluster`
+* **New Data Source:** `rancher2_cluster_driver`
 * **New Data Source:** `rancher2_etcd_backup`
 * **New Data Source:** `rancher2_global_role_binding`
 * **New Data Source:** `rancher2_namespace`
+* **New Data Source:** `rancher2_node_driver`
 * **New Data Source:** `rancher2_node_pool`
 * **New Data Source:** `rancher2_user`
 * **New Resource:** `rancher2_global_role_binding`
 * **New Resource:** `rancher2_user`
->>>>>>> 58531538
 
 ENHANCEMENTS:
 
