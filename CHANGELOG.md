--- conflicted
+++ resolved
@@ -2,12 +2,9 @@
 
 FEATURES:
 
-<<<<<<< HEAD
-* **New Data Source:** `rancher2_node_pool`
-=======
 * **New Data Source:** `rancher2_catalog`
 * **New Data Source:** `rancher2_cloud_credential`
->>>>>>> d33be338
+* **New Data Source:** `rancher2_node_pool`
 
 ENHANCEMENTS:
 
