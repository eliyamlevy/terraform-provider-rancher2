## 1.9.0 (Unreleased)

FEATURES:



ENHANCEMENTS:

* Updated acceptance tests to run rancher HA on k3s v1.18.2-k3s1
* Updating local cluster on `rancher2_bootstrap` resource, due to issue https://github.com/rancher/rancher/issues/16213
* Added `load_balancer_sku` argument to `azure_cloud_provider` configuration
<<<<<<< HEAD
* Add `nodelocal` argument to `rke_config.dns` argument on `rancher2_cluster` resource
* Update golang to 1.13
=======
* Added `view` verb to `rules` argument for `rancher2_node_template` resource
>>>>>>> a2a678fd

BUG FIXES:

* Fix `nodeTemplateStateRefreshFunc` function on `rancher2_node_template` resource to check if returned error is forbidden
* Updated `rancher2_app` resource to fix local cluster scoped catalogs

## 1.8.3 (April 09, 2020)

FEATURES:



ENHANCEMENTS:



BUG FIXES:

* Fix project alert group and alert rule datasource and resoruce documentation
* Added `version` argument to `cluster_monitoring_input` argument on `rancher2_cluster` and `rancher2_project` resources
* Fixed rancher timeout on bootstrapping

## 1.8.2 (April 02, 2020)

FEATURES:



ENHANCEMENTS:

* Added `fixNodeTemplateID` to fix `rancher2_node_template` ID upgrading up to v2.3.3. Issue [#195](https://github.com/terraform-providers/terraform-provider-rancher2/issues/195)
* Updated rnacher to v2.4.2 on acceptance test

BUG FIXES:

* Fix `upgrading` state on resourceRancher2ClusterUpdate() function
* Updated process for getting rke supported kubernetes version
* Set `version` argument on `rancher2_catalog` as computed

## 1.8.1 (March 31, 2020)

FEATURES:



ENHANCEMENTS:



BUG FIXES:

* Fix init provider if api_url is dependent of infra that is not yet deployed

## 1.8.0 (March 31, 2020)

FEATURES:

* **New Data Source:** `rancher2_cluster_scan`

ENHANCEMENTS:

* Added `wait_monitoring` argument to `rancher2_cluster_sync` resource
* Added `retries` config argument and `isRancherActive()` function
* Updated go modules and vendor files to rancher v2.4.0
* Updated rancher to v2.4.0 and k3s to v1.17.4-k3s1 on acceptance tests
* New rancher v2.4.0 features:
  * Added `group_principal_id` argument to `rancher2_global_role_binding` resource
  * Added `k3s_config` argument to `rancher2_cluster` datasource and resource
  * Added `version` argument to `rancher2_catalog` datasource and resource
  * Added `upgrade_strategy` argument to `rke_config` on `rancher2_cluster` resource
  * Added `scheduled_cluster_scan` argument on `rancher2_cluster` and `rancher2_cluster_template` resources
  * Added `rancher2_cluster_scan` datasource
* Added `fixNodeTemplateID` to fix `rancher2_node_template` ID upgrading up to v2.3.3. Issue [#195](https://github.com/terraform-providers/terraform-provider-rancher2/issues/195)

BUG FIXES:

* Added `enable_json_parsing` argument to cluster and project logging
* Sync resource delete with rancher API
* Fix recipient update on cluster and project alert groups

## 1.7.3 (March 24, 2020)

FEATURES:

* **New Data Source:** `rancher2_pod_security_policy_template`
* **New Resource:** `rancher2_pod_security_policy_template`

ENHANCEMENTS:

* Updated `rancher/norman` go modules and vendor files
* Added `plugin` optional value `none` to `rke_config` argument on `rancher2_cluster` resource
* Updated multiline arguments to trim spaces by default and avoid false diff
* Updated `rancher/types` go modules and vendor files
* Added `mtu` argument to `rke_config.network` argument on `rancher2_cluster` resource
* Added `custom_target_config` argument to `rancher2_cluster_logging` and `rancher2_project_logging` resources
* Updated `aks_config`, `eks_config` and `gke_config` arguments ti proper updte `rancher2_cluster` resource

BUG FIXES:

* Fix `audit_log.configuration.policy` argument to `rke_config.services.kube_api` argument on `rancher2_cluster` resource
* Added `plugin` optional value `none` to `rke_config` argument on `rancher2_cluster` resource
* Updated multiline arguments to trim spaces by default and avoid false diff
* Updated `private_key_file` definition for openstack driver on `rancher2_node_template` docs
* Updated `private_key_file` definition for openstack driver on `rancher2_node_template` docs
* Fixed `rke_config.cloud_provider.aws_cloud_provider.global` argument as computed to avoid false diff

## 1.7.2 (January 28, 2020)

FEATURES:



ENHANCEMENTS:

* Added `refresh` argument to `rancher2_catalog` resource
* Added `name` and `is_external` arguments to `rancher2_user` datasource
* Added `delete_not_ready_after_secs` and `node_taints` arguments to `node_pool` resource
* Added `delete_not_ready_after_secs` and `node_taints` arguments to `rancher2_node_pool` resource
* Updated `github.com/rancher/types` and `github.com/rancher/norman` go modules and vendor files to support rancher v2.3.3
* Splitted schema, structure and test `cluster_rke_config_services` files for every rke service
* Added `ssh_cert_path` argument to `rke_config` argument on `rancher2_cluster` resource
* Added `audit_log`, `event_rate_limit` and `secrets_encryption_config` arguments to `rke_config.services.kube_api` argument on `rancher2_cluster` resource
* Added `generate_serving_certificate` argument to `rke_config.services.kubelet` argument on `rancher2_cluster` resource
* Added `driver_id` argument on `rancher2_node_template` resource to reference user created `rancher2_node_driver`

BUG FIXES:

* Fix `template_revisions` update on `rancher2_cluster_template` resource
* Fix `rke_config.services.kube_api.policy` argument on `rancher2_cluster` resource
* Fix `data` argument set as sensitive on `rancher2_secret` resource

## 1.7.1 (December 04, 2019)

FEATURES:



ENHANCEMENTS:

* Added GetRancherVersion function to provider config
* Updated `vsphere_config` argument schema on `rancher2_node_template` resource to support Rancher v2.3.3 features
* Updated rancher to v2.3.3 and k3s to v0.10.2 on acceptance tests

BUG FIXES:

* Set `annotations` argument as computed on `rancher2_node_template` resource
* Added `rancher2_node_template` resource workaround on docs when upgrade Rancher to v2.3.3

## 1.7.0 (November 20, 2019)

FEATURES:

* **New Resource:** `rancher2_token`

ENHANCEMENTS:

* Added `always_pull_images` argument on `kube_api` argument on `rke_config` argument for `rancher2_clusters` resource
* Added resource deletion if not getting active state on creation for `rancher2_catalog` resource
* Updated rancher to v2.3.2 and k3s to v0.10.1 on acceptance tests
* Added `desired nodes` support on `eks_config` argument on `rancher2_cluster` resource
* Added `managed disk` support on `azure_config` argument on `rancher2_node_template` resource
* Migrated provider to use `terraform-plugin-sdk`
* Updated `rancher2_etcd_backup` documentation

BUG FIXES:

* Fix `password` argument update for `rancher2_catalog` resource
* Fix `rancher2_app` update issue on Rancher v2.3.2
* Fix: set `key` argument as sensitive on `rancher2_certificate` resource.
* Fix continuous diff issues on `rancher2_project` resource
* Fix `pod_security_policy_template_id` update on `rancher2_project` resource
* Fix continuous diff issues on `rancher2_namespace` resource

## 1.6.0 (October 08, 2019)

FEATURES:

* **New Data Source:** `rancher2_cluster_alert_group`
* **New Data Source:** `rancher2_cluster_alert_rule`
* **New Data Source:** `rancher2_cluster_template`
* **New Data Source:** `rancher2_notifier`
* **New Data Source:** `rancher2_project_alert_group`
* **New Data Source:** `rancher2_project_alert_rule`
* **New Data Source:** `rancher2_role_template`
* **New Resource:** `rancher2_auth_config_keycloak`
* **New Resource:** `rancher2_auth_config_okta`
* **New Resource:** `rancher2_cluster_alert_group`
* **New Resource:** `rancher2_cluster_alert_rule`
* **New Resource:** `rancher2_cluster_sync`
* **New Resource:** `rancher2_cluster_template`
* **New Resource:** `rancher2_notifier`
* **New Resource:** `rancher2_project_alert_group`
* **New Resource:** `rancher2_project_alert_rule`
* **New Resource:** `rancher2_role_template`

ENHANCEMENTS:

* Added `monitoring_input` argument to define monitoring config for `rancher2_cluster` and `rancher2_project`
* Improved capitalization/spelling/grammar/etc in docs

BUG FIXES:

* Fix `expandAppExternalID` function on `rancher2_app` resource. Function was generating a wrong `ExternalID` catalog URL, on `cluster` and `project` scope
* Fix `flattenMultiClusterApp` function on `rancher2_multi-cluster_app` resource. Function wasn't updating fine `catalog_name`, `template_name` and/or `template_version` arguments, when contains char `-`
* Fix: set `value_yaml` multiline argument as base64 encoded
* Fix: removed `restricted` and `unrestricted` values checking for `default_pod_security_policy_template_id` argument on `rancher2_cluster` resource

## 1.5.0 (September 06, 2019)

FEATURES:

* **New Data Source:** `rancher2_app`
* **New Data Source:** `rancher2_certificate`
* **New Data Source:** `rancher2_multi_cluster_app`
* **New Data Source:** `rancher2_node_template`
* **New Data Source:** `rancher2_secret`
* **New Resource:** `rancher2_certificate`
* **New Resource:** `rancher2_app`
* **New Resource:** `rancher2_multi_cluster_app`
* **New Resource:** `rancher2_secret`

ENHANCEMENTS:

* Updated default image to `canonical:UbuntuServer:18.04-LTS:latest` on Azure node template
* Added `folder` argument on `s3_backup_config`
* Updated `github.com/rancher/types` and `github.com/rancher/norman` go modules and vendor files to support rancher v2.2.8
* Updated rancher to v2.2.8 and k3s to v0.8.0 on acceptance tests
* Added `key_pair_name` argument on `eks_config` argument on `rancher2_cluster` resource
* Set `kubernetes_version` argument as required on `eks_config` argument on `rancher2_cluster` resource
* Set `quantity` argument as optional with default value `1` on `rancher2_node_pool` resource. Added validation that value >= 1

BUG FIXES:

* Fix: `container_resource_limit` argument update issue on `rancher2_namespace` and `rancher2_project` resources update
* Fix: `sidebar_current` definition on datasources docs
* Fix: set `access_key` and `secret_key` arguments as optional on `s3_backup_config`
* Fix: crash `rancher2_cluster`  datasource and resource if `enableNetworkPolicy` doesn't exist
* Fix: don't delete builtin cluster nor node drivers from rancher on tf destroy
* Fix: wrong updates on not changed sensitive arguments on `rancher2_cluster_logging` and `rancher2_project_logging` resources

## 1.4.1 (August 16, 2019)

FEATURES:

ENHANCEMENTS:

BUG FIXES:

* Fix: auth issue when using `access_key` and `secret_key`

## 1.4.0 (August 15, 2019)

FEATURES:

* **New Data Source:** `rancher2_catalog`
* **New Data Source:** `rancher2_cloud_credential`
* **New Data Source:** `rancher2_cluster`
* **New Data Source:** `rancher2_cluster_driver`
* **New Data Source:** `rancher2_cluster_logging`
* **New Data Source:** `rancher2_cluster_role_template_binding`
* **New Data Source:** `rancher2_etcd_backup`
* **New Data Source:** `rancher2_global_role_binding`
* **New Data Source:** `rancher2_namespace`
* **New Data Source:** `rancher2_node_driver`
* **New Data Source:** `rancher2_node_pool`
* **New Data Source:** `rancher2_project_logging`
* **New Data Source:** `rancher2_project_role_template_binding`
* **New Data Source:** `rancher2_registry`
* **New Data Source:** `rancher2_user`
* **New Resource:** `rancher2_global_role_binding`
* **New Resource:** `rancher2_registry`
* **New Resource:** `rancher2_user`

ENHANCEMENTS:

* Set `session_token` argument as sensitive on `eks_config` argument on `rancher2_cluster` resource
* Added `wait_for_cluster` argument on `rancher2_namespace` and `rancher2_project` resources
* Set default value to `engine_install_url` argument on `rancher2_node_template` resource
* Added `enable_cluster_monitoring` argument to `rancher2_cluster` resource and datasource
* Added `enable_project_monitoring` argument to `rancher2_project` resource and datasource
* Added `token` argument on `cluster_registration_token` argument to rancher2_cluster resource and datasource
* Set default value to `engine_install_url` argument on `rancher2_node_template` resource
* Added `custom_ca` argument on etcd `s3_backup_config` on `rancher2_cluster` and `rancher2_etcd_backup` resources
* Updated `github.com/rancher/types` and `github.com/rancher/norman` go modules and vendor files to support rancher v2.2.6
* Updated rancher to v2.2.6 and k3s to v0.7.0 on acceptance tests
* Added cluster and project scope support on `rancher2_catalog` resource and datasource
* Updated `provider` config validation to enable bootstrap and resource creation at same run
* Added `container_resource_limit` argument on `rancher2_namespace` and `rancher2_project` resources and datasources
* Added `pod_security_policy_template_id` on `rancher2_project` resource

BUG FIXES:

* Fix: `toArrayString` and `toMapString` functions to check `nil` values
* Fix: Set `kubernetes_version` argument as required on `aks_config` argument on `rancher2_cluster` resource
* Fix: Set `security_groups`, `service_role`, `subnets` and `virtual_network` arguments as optional to `eks_config` argument on `rancher2_cluster` resource
* Fix: Removed `docker_version` argument from `rancher2_node_template` resource

## 1.3.0 (June 26, 2019)

FEATURES:

ENHANCEMENTS:

* Added `scheduler` argument to `services`-`rke_config` argument on `rancher2_cluster` resource

BUG FIXES:

* Fix: index out of range issue on `vsphere_cloud_provider`-`cloud_provider`-`rke_config` argument on `rancher2_cluster` resource

## 1.2.0 (June 12, 2019)

FEATURES:

* **New Data Source:** `rancher2_project`

ENHANCEMENTS:

* Added `cluster_auth_endpoint` argument to `rancher2_cluster` resource
* Added `default_pod_security_policy_template_id` argument to `rancher2_cluster` resource
* Added `enable_network_policy` argument to `rancher2_cluster` resource
* Updated acceptance tests
  * k3s version updated to v0.5.0
  * Rancher version updated to v2.2.4

BUG FIXES:

* Fix: set default value to `true` on `ignore_docker_version`-`rke_config` argument on `rancher2_cluster` resource
* Fix: set default value to `false` on `pod_security_policy`-`services`-`rke_config` argument on `rancher2_cluster` resource
* Fix: typo on `boot2docker_url`-`vsphere_config` argument name on `rancher2_node_template` resource docs
* Fix: set `monitor_delay` and `monitor_timeout` fields as string type for openstack load_balancer config on `cloud_provider`-`rke_config` argument on `rancher2_cluster` resource
* Fix: Updated `rancher2_etcd_backup` resource to work on rancher v2.2.4

## 1.1.0 (May 29, 2019)

FEATURES:

ENHANCEMENTS:

* Added `default_project_id` & `system_project_id` attributes to `rancher2_cluster` resource
* Added support to move `rancher2_namespace` resource to a rancher project when import
* Added support to terraform 0.12

BUG FIXES:

* Fix: Updated `flattenNamespace` function on `rancher2_namespace` resource to avoid no empty plan if `resource_quota` is not specified
* Fix: Updated `rke_config` argument for openstack cloud_provider on `rancher2_cluster` resource:
  * Removed `used_id` field on global argument in favour of `username` following [k8s openstack cloud provider docs](https://github.com/kubernetes/cloud-provider-openstack/blob/master/docs/provider-configuration.md#global-required-parameters)
  * Set computed=true on optional field to avoid no empty plan if not specified

## 1.0.0 (May 14, 2019)

* Initial Terraform Ecosystem Release


## v0.2.0-rc5 (Unreleased)

FEATURES:

ENHANCEMENTS:

* Updated `rancher2_cluster` `rke_config` argument to support `aws_cloud_provider` config
* Updated k3s version to v0.4.0 to run acceptance tests
* Added support to openstack and vsphere drivers on `rancher2_cloud_credential` resource
* Added support to openstack and vsphere drivers on `rancher2_node_template` resource

BUG FIXES:

* Fix: Updated `rancher2_cluster` resource to save correctly S3 and cloud providers passwords on `rke_config`
* Updated `rancher2_cloud_credential` resource to save correctly S3 password
* Updated `rancher2_etcd_backup` resource to save correctly S3 password

## v0.2.0-rc4 (Unreleased)

FEATURES:

* **New Resource:** `rancher2_bootstrap`
* **New Resource:** `rancher2_cloud_credential`
* **New Resource:** `rancher2_cluster_driver`
* **New Resource:** `rancher2_etcd_backup`

ENHANCEMENTS:

* Added `.drone.yml` file to also support run rancher pipeline
* Added `rancher2_node_pool` resource tests
* Added `rancher2_auth_config_*` resource tests
* Updated and reviewed docs format
* Added support to rancher v2.2.x
* Updated `rancher2_cluster` `rke_config` argument to support:
  * etcd service `backup_config` with local and S3 storage backends
  * `dns` config
  * `weave` network provider
* Splitted resources into own schema, structure and import files.
* Added support to amazonec2, azure and digitalocean drivers on `rancher2_cloud_credential` resource
* Added support to local and S3 storage backends on `rancher2_etcd_backup` resource

BUG FIXES:

* Fix: drone build image to golang:1.12.3 to fix go fmt issues
* Fix: removed test on apply for `rancher2_auth_config_*` resources
* Fix: updated `api_url` field as required on provider.go
* Fix: updated `rancher2_namespace` move to a project after import it from k8s cluster

## v0.2.0-rc3 (Unreleased)

FEATURES:

ENHANCEMENTS:

* Added `Sensitive: true` option to fields with sensible data

BUG FIXES:

* Fix: set rke cluster `cloud_provider_vsphere` disk and network as optional and computed fields

## v0.2.0-rc2 (Unreleased)

FEATURES:

ENHANCEMENTS:

* Added `Sensitive: true` option to fields with sensible data
* Added `kube_config` computed field on cluster resources
* Added `ami` and `associate_worker_node_public_ip` fields for `eks_config` on cluster resources
* Added all available fields for rke_config on cluster resources
* Added `manifest_url` and `windows_node_command` fields for `cluster_registration_token` on cluster resources
* Added `creation` argument on `etcd` service for rke_config on cluster resources

BUG FIXES:

* Fix: added updating pending state on cluster resource update
* Fix: checking if `cluster_registration_token` exists on cluster resource creation
* Fix: typo on `gke_config` credential field on cluster resource
* Fix: Updated auth resources to avoid permission denied error

## 0.1.0-rc1 (Unreleased)

FEATURES:

* **New Resource:** `rancher2_auth_config_activedirectory`
* **New Resource:** `rancher2_auth_config_adfs`
* **New Resource:** `rancher2_auth_config_azuread`
* **New Resource:** `rancher2_auth_config_freeipa`
* **New Resource:** `rancher2_auth_config_github`
* **New Resource:** `rancher2_auth_config_openldap`
* **New Resource:** `rancher2_auth_config_ping`
* **New Resource:** `rancher2_catalog`
* **New Resource:** `rancher2_cluster`
* **New Resource:** `rancher2_cluster_logging`
* **New Resource:** `rancher2_cluster_role_template_binding`
* **New Resource:** `rancher2_namespace`
* **New Resource:** `rancher2_node_driver`
* **New Resource:** `rancher2_node_pool`
* **New Resource:** `rancher2_node_template`
* **New Resource:** `rancher2_project`
* **New Resource:** `rancher2_project_logging`
* **New Resource:** `rancher2_project_role_template_binding`
* **New Resource:** `rancher2_setting`

ENHANCEMENTS:

* First release candidate of the rancher2 provider.
* resource/rancher2_cluster: support for providers:
  * Amazon EKS
  * Azure AKS
  * Google GKE
  * Imported
  * RKE
    * Cloud providers adding node pools
    * Custom
* resource/rancher2_cluster_logging: support for providers:
  * Elasticsearch
  * Fluentd
  * Kafka
  * Splunk
  * Syslog
* resource/rancher2_namespace: quota limits support on Rancher v2.1.x or higher
  * Amazon EC2
  * Azure
  * Digitalocean
* resource/rancher2_project: quota limits support on Rancher v2.1.x or higher
* resource/rancher2_project_logging: support for providers:
  * Elasticsearch
  * Fluentd
  * Kafka
  * Splunk
  * Syslog
* resource/rancher2_node_template: support for providers:

BUG FIXES:<|MERGE_RESOLUTION|>--- conflicted
+++ resolved
@@ -9,12 +9,9 @@
 * Updated acceptance tests to run rancher HA on k3s v1.18.2-k3s1
 * Updating local cluster on `rancher2_bootstrap` resource, due to issue https://github.com/rancher/rancher/issues/16213
 * Added `load_balancer_sku` argument to `azure_cloud_provider` configuration
-<<<<<<< HEAD
 * Add `nodelocal` argument to `rke_config.dns` argument on `rancher2_cluster` resource
 * Update golang to 1.13
-=======
 * Added `view` verb to `rules` argument for `rancher2_node_template` resource
->>>>>>> a2a678fd
 
 BUG FIXES:
 
