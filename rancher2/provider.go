--- conflicted
+++ resolved
@@ -100,23 +100,18 @@
 		},
 
 		DataSourcesMap: map[string]*schema.Resource{
-<<<<<<< HEAD
-			"rancher2_cluster_driver": dataSourceRancher2ClusterDriver(),
-			"rancher2_node_driver":    dataSourceRancher2NodeDriver(),
-			"rancher2_project":        dataSourceRancher2Project(),
-			"rancher2_setting":        dataSourceRancher2Setting(),
-=======
 			"rancher2_catalog":             dataSourceRancher2Catalog(),
 			"rancher2_cloud_credential":    dataSourceRancher2CloudCredential(),
 			"rancher2_cluster":             dataSourceRancher2Cluster(),
+			"rancher2_cluster_driver":      dataSourceRancher2ClusterDriver(),
 			"rancher2_etcd_backup":         dataSourceRancher2EtcdBackup(),
 			"rancher2_global_role_binding": dataSourceRancher2GlobalRoleBinding(),
 			"rancher2_namespace":           dataSourceRancher2Namespace(),
+			"rancher2_node_driver":         dataSourceRancher2NodeDriver(),
 			"rancher2_node_pool":           dataSourceRancher2NodePool(),
 			"rancher2_project":             dataSourceRancher2Project(),
 			"rancher2_setting":             dataSourceRancher2Setting(),
 			"rancher2_user":                dataSourceRancher2User(),
->>>>>>> 58531538
 		},
 
 		ConfigureFunc: providerConfigure,
