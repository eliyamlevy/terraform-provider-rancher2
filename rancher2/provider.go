--- conflicted
+++ resolved
@@ -98,15 +98,10 @@
 		},
 
 		DataSourcesMap: map[string]*schema.Resource{
-<<<<<<< HEAD
-			"rancher2_catalog": dataSourceRancher2Catalog(),
-			"rancher2_project": dataSourceRancher2Project(),
-			"rancher2_setting": dataSourceRancher2Setting(),
-=======
+			"rancher2_catalog":          dataSourceRancher2Catalog(),
 			"rancher2_cloud_credential": dataSourceRancher2CloudCredential(),
 			"rancher2_project":          dataSourceRancher2Project(),
 			"rancher2_setting":          dataSourceRancher2Setting(),
->>>>>>> 48f01701
 		},
 
 		ConfigureFunc: providerConfigure,
