package rancher2

import (
	"fmt"

	"github.com/hashicorp/terraform/helper/schema"
	"github.com/hashicorp/terraform/terraform"
)

// CLIConfig used to store data from file.
type CLIConfig struct {
	AdminPass string `json:"adminpass"`
	AccessKey string `json:"accessKey"`
	SecretKey string `json:"secretKey"`
	TokenKey  string `json:"tokenKey"`
	CACerts   string `json:"caCerts"`
	Insecure  bool   `json:"insecure,omitempty"`
	URL       string `json:"url"`
	Project   string `json:"project"`
	Path      string `json:"path,omitempty"`
}

// Provider returns a terraform.ResourceProvider.
func Provider() terraform.ResourceProvider {
	return &schema.Provider{
		Schema: map[string]*schema.Schema{
			"api_url": &schema.Schema{
				Type:        schema.TypeString,
				Required:    true,
				DefaultFunc: schema.EnvDefaultFunc("RANCHER_URL", ""),
				Description: descriptions["api_url"],
			},
			"access_key": &schema.Schema{
				Type:        schema.TypeString,
				Optional:    true,
				Sensitive:   true,
				DefaultFunc: schema.EnvDefaultFunc("RANCHER_ACCESS_KEY", ""),
				Description: descriptions["access_key"],
			},
			"bootstrap": &schema.Schema{
				Type:        schema.TypeBool,
				Optional:    true,
				DefaultFunc: schema.EnvDefaultFunc("RANCHER_BOOTSTRAP", false),
				Description: descriptions["bootstrap"],
			},
			"secret_key": &schema.Schema{
				Type:        schema.TypeString,
				Optional:    true,
				Sensitive:   true,
				DefaultFunc: schema.EnvDefaultFunc("RANCHER_SECRET_KEY", ""),
				Description: descriptions["secret_key"],
			},
			"token_key": &schema.Schema{
				Type:        schema.TypeString,
				Optional:    true,
				Sensitive:   true,
				DefaultFunc: schema.EnvDefaultFunc("RANCHER_TOKEN_KEY", ""),
				Description: descriptions["token_key"],
			},
			"ca_certs": &schema.Schema{
				Type:        schema.TypeString,
				Optional:    true,
				DefaultFunc: schema.EnvDefaultFunc("RANCHER_CA_CERTS", ""),
				Description: descriptions["ca_certs"],
			},
			"insecure": &schema.Schema{
				Type:        schema.TypeBool,
				Optional:    true,
				DefaultFunc: schema.EnvDefaultFunc("RANCHER_INSECURE", false),
				Description: descriptions["insecure"],
			},
		},

		ResourcesMap: map[string]*schema.Resource{
			"rancher2_auth_config_activedirectory":   resourceRancher2AuthConfigActiveDirectory(),
			"rancher2_auth_config_adfs":              resourceRancher2AuthConfigADFS(),
			"rancher2_auth_config_azuread":           resourceRancher2AuthConfigAzureAD(),
			"rancher2_auth_config_freeipa":           resourceRancher2AuthConfigFreeIpa(),
			"rancher2_auth_config_github":            resourceRancher2AuthConfigGithub(),
			"rancher2_auth_config_openldap":          resourceRancher2AuthConfigOpenLdap(),
			"rancher2_auth_config_ping":              resourceRancher2AuthConfigPing(),
			"rancher2_bootstrap":                     resourceRancher2Bootstrap(),
			"rancher2_catalog":                       resourceRancher2Catalog(),
			"rancher2_cloud_credential":              resourceRancher2CloudCredential(),
			"rancher2_cluster":                       resourceRancher2Cluster(),
			"rancher2_cluster_driver":                resourceRancher2ClusterDriver(),
			"rancher2_cluster_logging":               resourceRancher2ClusterLogging(),
			"rancher2_cluster_role_template_binding": resourceRancher2ClusterRoleTemplateBinding(),
			"rancher2_etcd_backup":                   resourceRancher2EtcdBackup(),
			"rancher2_node_driver":                   resourceRancher2NodeDriver(),
			"rancher2_node_pool":                     resourceRancher2NodePool(),
			"rancher2_node_template":                 resourceRancher2NodeTemplate(),
			"rancher2_project":                       resourceRancher2Project(),
			"rancher2_project_logging":               resourceRancher2ProjectLogging(),
			"rancher2_project_role_template_binding": resourceRancher2ProjectRoleTemplateBinding(),
			"rancher2_namespace":                     resourceRancher2Namespace(),
			"rancher2_setting":                       resourceRancher2Setting(),
		},

		DataSourcesMap: map[string]*schema.Resource{
<<<<<<< HEAD
			"rancher2_node_pool": dataSourceRancher2NodePool(),
			"rancher2_project":   dataSourceRancher2Project(),
			"rancher2_setting":   dataSourceRancher2Setting(),
=======
			"rancher2_catalog":          dataSourceRancher2Catalog(),
			"rancher2_cloud_credential": dataSourceRancher2CloudCredential(),
			"rancher2_project":          dataSourceRancher2Project(),
			"rancher2_setting":          dataSourceRancher2Setting(),
>>>>>>> d33be338
		},

		ConfigureFunc: providerConfigure,
	}
}

var descriptions map[string]string

func init() {
	descriptions = map[string]string{
		"access_key": "API Key used to authenticate with the rancher server",

		"secret_key": "API secret used to authenticate with the rancher server",

		"token_key": "API token used to authenticate with the rancher server",

		"ca_certs": "CA certificates used to sign rancher server tls certificates. Mandatory if self signed tls and insecure option false",

		"insecure": "Allow insecure connections to Rancher. Mandatory if self signed tls and not ca_certs provided",

		"api_url": "The URL to the rancher API",

		"bootstrap": "Bootstrap rancher server",
	}
}

func providerConfigure(d *schema.ResourceData) (interface{}, error) {
	apiURL := d.Get("api_url").(string)
	accessKey := d.Get("access_key").(string)
	secretKey := d.Get("secret_key").(string)
	tokenKey := d.Get("token_key").(string)
	caCerts := d.Get("ca_certs").(string)
	insecure := d.Get("insecure").(bool)
	bootstrap := d.Get("bootstrap").(bool)

	if apiURL == "" {
		return &Config{}, fmt.Errorf("[ERROR] No api_url provided")
	}

	config := &Config{
		URL:       NormalizeURL(apiURL),
		AccessKey: accessKey,
		SecretKey: secretKey,
		TokenKey:  tokenKey,
		CACerts:   caCerts,
		Insecure:  insecure,
		Bootstrap: bootstrap,
	}

	// If bootstrap tokenkey accesskey nor secretkey can be provided
	if bootstrap {
		if config.TokenKey != "" || config.AccessKey != "" || config.SecretKey != "" {
			return &Config{}, fmt.Errorf("[ERROR] Bootsrap mode activated. Token_key or access_key and secret_key can not be provided")
		}
	} else {
		// Else token or access key and secret key should be provided
		if config.TokenKey == "" && (config.AccessKey == "" || config.SecretKey == "") {
			return &Config{}, fmt.Errorf("[ERROR] No token_key nor access_key and secret_key are provided")
		}

		_, err := config.ManagementClient()
		if err != nil {
			return &Config{}, err
		}
	}

	return config, nil
}<|MERGE_RESOLUTION|>--- conflicted
+++ resolved
@@ -98,16 +98,11 @@
 		},
 
 		DataSourcesMap: map[string]*schema.Resource{
-<<<<<<< HEAD
-			"rancher2_node_pool": dataSourceRancher2NodePool(),
-			"rancher2_project":   dataSourceRancher2Project(),
-			"rancher2_setting":   dataSourceRancher2Setting(),
-=======
 			"rancher2_catalog":          dataSourceRancher2Catalog(),
 			"rancher2_cloud_credential": dataSourceRancher2CloudCredential(),
+      "rancher2_node_pool":        dataSourceRancher2NodePool(),
 			"rancher2_project":          dataSourceRancher2Project(),
 			"rancher2_setting":          dataSourceRancher2Setting(),
->>>>>>> d33be338
 		},
 
 		ConfigureFunc: providerConfigure,
