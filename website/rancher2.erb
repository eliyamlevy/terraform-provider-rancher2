--- conflicted
+++ resolved
@@ -13,13 +13,11 @@
         <li<%= sidebar_current("docs-rancher2-datasource") %>>
           <a href="#">Data Sources</a>
           <ul class="nav nav-visible">
-<<<<<<< HEAD
             <li<%= sidebar_current("docs-rancher2-datasource-catalog") %>>
               <a href="/docs/providers/rancher2/d/catalog.html">rancher2_catalog</a>
-=======
+            </li>
             <li<%= sidebar_current("docs-rancher2-datasource-cloud_credential") %>>
               <a href="/docs/providers/rancher2/d/cloudCredential.html">rancher2_cloud_credential</a>
->>>>>>> 48f01701
             </li>
             <li<%= sidebar_current("docs-rancher2-datasource-project") %>>
               <a href="/docs/providers/rancher2/d/project.html">rancher2_project</a>
