<% wrap_layout :inner do %>
  <% content_for :sidebar do %>
    <div class="docs-sidebar hidden-print affix-top" role="complementary">
      <ul class="nav docs-sidenav">
        <li<%= sidebar_current("docs-home") %>>
          <a href="/docs/providers/index.html">All Providers</a>
        </li>

        <li<%= sidebar_current("docs-rancher2-index") %>>
          <a href="/docs/providers/rancher2/index.html">Rancher2 Provider</a>
        </li>

        <li<%= sidebar_current("docs-rancher2-datasource") %>>
          <a href="#">Data Sources</a>
          <ul class="nav nav-visible">
<<<<<<< HEAD
            <li<%= sidebar_current("docs-rancher2-datasource-global_role_binding") %>>
              <a href="/docs/providers/rancher2/d/globalRole.html">rancher2_global_role_binding</a>
=======
            <li<%= sidebar_current("docs-rancher2-datasource-catalog") %>>
              <a href="/docs/providers/rancher2/d/catalog.html">rancher2_catalog</a>
            </li>
            <li<%= sidebar_current("docs-rancher2-datasource-cloud_credential") %>>
              <a href="/docs/providers/rancher2/d/cloudCredential.html">rancher2_cloud_credential</a>
            </li>
            <li<%= sidebar_current("docs-rancher2-datasource-cluster") %>>
              <a href="/docs/providers/rancher2/d/cluster.html">rancher2_cluster</a>
            </li>
            <li<%= sidebar_current("docs-rancher2-datasource-etcd_backup") %>>
              <a href="/docs/providers/rancher2/d/etcdBackup.html">rancher2_etcd_backup</a>
            </li>
            <li<%= sidebar_current("docs-rancher2-datasource-namespace") %>>
              <a href="/docs/providers/rancher2/d/namespace.html">rancher2_namespace</a>
            </li>
            <li<%= sidebar_current("docs-rancher2-datasource-node_pool") %>>
              <a href="/docs/providers/rancher2/d/nodePool.html">rancher2_node_pool</a>
>>>>>>> bb3ae8fe
            </li>
            <li<%= sidebar_current("docs-rancher2-datasource-project") %>>
              <a href="/docs/providers/rancher2/d/project.html">rancher2_project</a>
            </li>
            <li<%= sidebar_current("docs-rancher2-datasource-setting") %>>
              <a href="/docs/providers/rancher2/d/setting.html">rancher2_setting</a>
            </li>
            <li<%= sidebar_current("docs-rancher2-datasource-user") %>>
              <a href="/docs/providers/rancher2/d/user.html">rancher2_user</a>
            </li>
          </ul>
        </li>

        <li<%= sidebar_current("docs-rancher2-resource") %>>
          <a href="#">Resources</a>
          <ul class="nav nav-visible">
            <li<%= sidebar_current("docs-rancher2-resource-auth-config-activedirectory") %>>
              <a href="/docs/providers/rancher2/r/authConfigActiveDirectory.html">rancher2_auth_config_activedirectory</a>
            </li>
            <li<%= sidebar_current("docs-rancher2-resource-auth-config-adfs") %>>
              <a href="/docs/providers/rancher2/r/authConfigADFS.html">rancher2_auth_config_adfs</a>
            </li>
            <li<%= sidebar_current("docs-rancher2-resource-auth-config-azuread") %>>
              <a href="/docs/providers/rancher2/r/authConfigAzureAD.html">rancher2_auth_config_azuread</a>
            </li>
            <li<%= sidebar_current("docs-rancher2-resource-auth-config-freeipa") %>>
              <a href="/docs/providers/rancher2/r/authConfigFreeIpa.html">rancher2_auth_config_freeipa</a>
            </li>
            <li<%= sidebar_current("docs-rancher2-resource-auth-config-github") %>>
              <a href="/docs/providers/rancher2/r/authConfigGithub.html">rancher2_auth_config_github</a>
            </li>
            <li<%= sidebar_current("docs-rancher2-resource-auth-config-openldap") %>>
              <a href="/docs/providers/rancher2/r/authConfigOpenLdap.html">rancher2_auth_config_openldap</a>
            </li>
            <li<%= sidebar_current("docs-rancher2-resource-auth-config-ping") %>>
              <a href="/docs/providers/rancher2/r/authConfigPing.html">rancher2_auth_config_ping</a>
            </li>
            <li<%= sidebar_current("docs-rancher2-resource-bootstrap") %>>
              <a href="/docs/providers/rancher2/r/bootstrap.html">rancher2_bootstrap</a>
            </li>
            <li<%= sidebar_current("docs-rancher2-resource-catalog") %>>
              <a href="/docs/providers/rancher2/r/catalog.html">rancher2_catalog</a>
            </li>
            <li<%= sidebar_current("docs-rancher2-resource-cloud_credential") %>>
              <a href="/docs/providers/rancher2/r/cloudCredential.html">rancher2_cloud_credential</a>
            </li>
            <li<%= sidebar_current("docs-rancher2-resource-cluster") %>>
              <a href="/docs/providers/rancher2/r/cluster.html">rancher2_cluster</a>
            </li>
            <li<%= sidebar_current("docs-rancher2-resource-cluster_driver") %>>
              <a href="/docs/providers/rancher2/r/clusterDriver.html">rancher2_cluster_driver</a>
            </li>
            <li<%= sidebar_current("docs-rancher2-resource-cluster_logging") %>>
              <a href="/docs/providers/rancher2/r/clusterLogging.html">rancher2_cluster_logging</a>
            </li>
            <li<%= sidebar_current("docs-rancher2-resource-cluster_role_template_binding") %>>
              <a href="/docs/providers/rancher2/r/clusterRole.html">rancher2_cluster_role_template_binding</a>
            </li>
            <li<%= sidebar_current("docs-rancher2-resource-etcd_backup") %>>
              <a href="/docs/providers/rancher2/r/etcdBackup.html">rancher2_etcd_backup</a>
            </li>
            <li<%= sidebar_current("docs-rancher2-resource-global_role_binding") %>>
              <a href="/docs/providers/rancher2/r/globalRole.html">rancher2_global_role_binding</a>
            </li>
            <li<%= sidebar_current("docs-rancher2-resource-namespace") %>>
              <a href="/docs/providers/rancher2/r/namespace.html">rancher2_namespace</a>
            </li>
            <li<%= sidebar_current("docs-rancher2-resource-node-driver") %>>
              <a href="/docs/providers/rancher2/r/nodeDriver.html">rancher2_node_driver</a>
            </li>
            <li<%= sidebar_current("docs-rancher2-resource-node-pool") %>>
              <a href="/docs/providers/rancher2/r/nodePool.html">rancher2_node_pool</a>
            </li>
            <li<%= sidebar_current("docs-rancher2-resource-node-template") %>>
              <a href="/docs/providers/rancher2/r/nodeTemplate.html">rancher2_node_template</a>
            </li>
            <li<%= sidebar_current("docs-rancher2-resource-project") %>>
              <a href="/docs/providers/rancher2/r/project.html">rancher2_project</a>
            </li>
            <li<%= sidebar_current("docs-rancher2-resource-project_logging") %>>
              <a href="/docs/providers/rancher2/r/projectLogging.html">rancher2_project_logging</a>
            </li>
            <li<%= sidebar_current("docs-rancher2-resource-project_role_template_binding") %>>
              <a href="/docs/providers/rancher2/r/projectRole.html">rancher2_project_role_template_binding</a>
            </li>
            <li<%= sidebar_current("docs-rancher2-resource-setting") %>>
              <a href="/docs/providers/rancher2/r/setting.html">rancher2_setting</a>
            </li>
            <li<%= sidebar_current("docs-rancher2-resource-user") %>>
              <a href="/docs/providers/rancher2/r/user.html">rancher2_user</a>
            </li>
          </ul>
        </li>
      </ul>
    </div>
  <% end %>

  <%= yield %>
<% end %><|MERGE_RESOLUTION|>--- conflicted
+++ resolved
@@ -13,10 +13,6 @@
         <li<%= sidebar_current("docs-rancher2-datasource") %>>
           <a href="#">Data Sources</a>
           <ul class="nav nav-visible">
-<<<<<<< HEAD
-            <li<%= sidebar_current("docs-rancher2-datasource-global_role_binding") %>>
-              <a href="/docs/providers/rancher2/d/globalRole.html">rancher2_global_role_binding</a>
-=======
             <li<%= sidebar_current("docs-rancher2-datasource-catalog") %>>
               <a href="/docs/providers/rancher2/d/catalog.html">rancher2_catalog</a>
             </li>
@@ -29,12 +25,14 @@
             <li<%= sidebar_current("docs-rancher2-datasource-etcd_backup") %>>
               <a href="/docs/providers/rancher2/d/etcdBackup.html">rancher2_etcd_backup</a>
             </li>
+            <li<%= sidebar_current("docs-rancher2-datasource-global_role_binding") %>>
+              <a href="/docs/providers/rancher2/d/globalRole.html">rancher2_global_role_binding</a>
+            </li>
             <li<%= sidebar_current("docs-rancher2-datasource-namespace") %>>
               <a href="/docs/providers/rancher2/d/namespace.html">rancher2_namespace</a>
             </li>
             <li<%= sidebar_current("docs-rancher2-datasource-node_pool") %>>
               <a href="/docs/providers/rancher2/d/nodePool.html">rancher2_node_pool</a>
->>>>>>> bb3ae8fe
             </li>
             <li<%= sidebar_current("docs-rancher2-datasource-project") %>>
               <a href="/docs/providers/rancher2/d/project.html">rancher2_project</a>
