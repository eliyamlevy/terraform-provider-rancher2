--- conflicted
+++ resolved
@@ -13,22 +13,20 @@
         <li<%= sidebar_current("docs-rancher2-datasource") %>>
           <a href="#">Data Sources</a>
           <ul class="nav nav-visible">
-<<<<<<< HEAD
-            <li<%= sidebar_current("docs-rancher2-datasource-etcd_backup") %>>
-              <a href="/docs/providers/rancher2/d/etcdBackup.html">rancher2_etcd_backup</a>
-=======
             <li<%= sidebar_current("docs-rancher2-datasource-catalog") %>>
               <a href="/docs/providers/rancher2/d/catalog.html">rancher2_catalog</a>
             </li>
             <li<%= sidebar_current("docs-rancher2-datasource-cloud_credential") %>>
               <a href="/docs/providers/rancher2/d/cloudCredential.html">rancher2_cloud_credential</a>
             </li>
+            <li<%= sidebar_current("docs-rancher2-datasource-etcd_backup") %>>
+              <a href="/docs/providers/rancher2/d/etcdBackup.html">rancher2_etcd_backup</a>
+            </li>
             <li<%= sidebar_current("docs-rancher2-datasource-namespace") %>>
               <a href="/docs/providers/rancher2/d/namespace.html">rancher2_namespace</a>
             </li>
             <li<%= sidebar_current("docs-rancher2-datasource-node_pool") %>>
               <a href="/docs/providers/rancher2/d/nodePool.html">rancher2_node_pool</a>
->>>>>>> f851549e
             </li>
             <li<%= sidebar_current("docs-rancher2-datasource-project") %>>
               <a href="/docs/providers/rancher2/d/project.html">rancher2_project</a>
