--- conflicted
+++ resolved
@@ -13,15 +13,14 @@
         <li<%= sidebar_current("docs-rancher2-datasource") %>>
           <a href="#">Data Sources</a>
           <ul class="nav nav-visible">
-<<<<<<< HEAD
-            <li<%= sidebar_current("docs-rancher2-datasource-cluster") %>>
-              <a href="/docs/providers/rancher2/d/cluster.html">rancher2_cluster</a>
-=======
             <li<%= sidebar_current("docs-rancher2-datasource-catalog") %>>
               <a href="/docs/providers/rancher2/d/catalog.html">rancher2_catalog</a>
             </li>
             <li<%= sidebar_current("docs-rancher2-datasource-cloud_credential") %>>
               <a href="/docs/providers/rancher2/d/cloudCredential.html">rancher2_cloud_credential</a>
+            </li>
+            <li<%= sidebar_current("docs-rancher2-datasource-cluster") %>>
+              <a href="/docs/providers/rancher2/d/cluster.html">rancher2_cluster</a>
             </li>
             <li<%= sidebar_current("docs-rancher2-datasource-etcd_backup") %>>
               <a href="/docs/providers/rancher2/d/etcdBackup.html">rancher2_etcd_backup</a>
@@ -31,7 +30,6 @@
             </li>
             <li<%= sidebar_current("docs-rancher2-datasource-node_pool") %>>
               <a href="/docs/providers/rancher2/d/nodePool.html">rancher2_node_pool</a>
->>>>>>> 92c9ac51
             </li>
             <li<%= sidebar_current("docs-rancher2-datasource-project") %>>
               <a href="/docs/providers/rancher2/d/project.html">rancher2_project</a>
