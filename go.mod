module github.com/terraform-providers/terraform-provider-rancher2

go 1.12

require (
<<<<<<< HEAD
	github.com/ghodss/yaml v1.0.0
=======
>>>>>>> 66868d2b
	github.com/google/btree v1.0.0 // indirect
	github.com/hashicorp/go-version v1.2.0
	github.com/hashicorp/terraform-plugin-sdk v1.7.0
	github.com/rancher/norman v0.0.0-20200206042542-ef3920abad1c
	github.com/rancher/types v0.0.0-20191220141556-ad31d6815bbd
	golang.org/x/crypto v0.0.0-20190820162420-60c769a6c586
	gopkg.in/yaml.v2 v2.2.5
	k8s.io/apiserver v0.0.0
)

replace (
	k8s.io/api => k8s.io/api v0.0.0-20190918155943-95b840bb6a1f
	k8s.io/apiextensions-apiserver => k8s.io/apiextensions-apiserver v0.0.0-20190918161926-8f644eb6e783
	k8s.io/apimachinery => k8s.io/apimachinery v0.0.0-20190913080033-27d36303b655
	k8s.io/apiserver => k8s.io/apiserver v0.0.0-20190918160949-bfa5e2e684ad
	k8s.io/cli-runtime => k8s.io/cli-runtime v0.0.0-20190918162238-f783a3654da8
	k8s.io/client-go => github.com/rancher/client-go v1.16.0-rancher.3
	k8s.io/cloud-provider => k8s.io/cloud-provider v0.0.0-20190918163234-a9c1f33e9fb9
	k8s.io/cluster-bootstrap => k8s.io/cluster-bootstrap v0.0.0-20190918163108-da9fdfce26bb
	k8s.io/code-generator => k8s.io/code-generator v0.0.0-20190912054826-cd179ad6a269
	k8s.io/component-base => k8s.io/component-base v0.0.0-20190918160511-547f6c5d7090
	k8s.io/cri-api => k8s.io/cri-api v0.0.0-20190828162817-608eb1dad4ac
	k8s.io/csi-translation-lib => k8s.io/csi-translation-lib v0.0.0-20190918163402-db86a8c7bb21
	k8s.io/kube-aggregator => k8s.io/kube-aggregator v0.0.0-20190918161219-8c8f079fddc3
	k8s.io/kube-controller-manager => k8s.io/kube-controller-manager v0.0.0-20190918162944-7a93a0ddadd8
	k8s.io/kube-proxy => k8s.io/kube-proxy v0.0.0-20190918162534-de037b596c1e
	k8s.io/kube-scheduler => k8s.io/kube-scheduler v0.0.0-20190918162820-3b5c1246eb18
	k8s.io/kubectl => k8s.io/kubectl v0.0.0-20190918164019-21692a0861df
	k8s.io/kubelet => k8s.io/kubelet v0.0.0-20190918162654-250a1838aa2c
	k8s.io/legacy-cloud-providers => k8s.io/legacy-cloud-providers v0.0.0-20190918163543-cfa506e53441
	k8s.io/metrics => k8s.io/metrics v0.0.0-20190918162108-227c654b2546
	k8s.io/sample-apiserver => k8s.io/sample-apiserver v0.0.0-20190918161442-d4c9c65c82af
)<|MERGE_RESOLUTION|>--- conflicted
+++ resolved
@@ -3,10 +3,7 @@
 go 1.12
 
 require (
-<<<<<<< HEAD
 	github.com/ghodss/yaml v1.0.0
-=======
->>>>>>> 66868d2b
 	github.com/google/btree v1.0.0 // indirect
 	github.com/hashicorp/go-version v1.2.0
 	github.com/hashicorp/terraform-plugin-sdk v1.7.0
